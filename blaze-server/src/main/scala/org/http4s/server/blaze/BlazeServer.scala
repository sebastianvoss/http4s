--- conflicted
+++ resolved
@@ -154,7 +154,6 @@
         else lb
       }
 
-<<<<<<< HEAD
       getContext() match {
         case Some((ctx, clientAuth)) =>
           val engine = ctx.createSSLEngine()
@@ -169,30 +168,11 @@
           lb.prepend(new SSLStage(engine))
 
         case None =>
-          if (isHttp2Enabled) logger.warn("HTTP/2 support requires TLS.")
+          if (isHttp2Enabled) logger.warn("HTTP/2 support requires TLS. Falling back to HTTP/1.")
           var lb = LeafBuilder(http1Stage(secure = false))
           lb = prependIdleTimeout(lb)
           lb
       }
-=======
-      case None =>
-        if (isHttp2Enabled) logger.warn("HTTP/2 support requires TLS.  Falling back to HTTP/1.")
-        (conn: SocketConnection) => {
-          val requestAttrs = {
-            var requestAttrs = AttributeMap.empty
-            (conn.local,conn.remote) match {
-              case (l: InetSocketAddress, r: InetSocketAddress) =>
-                requestAttrs = requestAttrs.put(Request.Keys.ConnectionInfo, Request.Connection(l,r, false))
-
-              case _ => /* NOOP */
-            }
-            requestAttrs
-          }
-          val leaf = LeafBuilder(Http1ServerStage(aggregateService, requestAttrs, serviceExecutor, enableWebSockets, maxRequestLineLen, maxHeadersLen))
-          if (idleTimeout.isFinite) leaf.prepend(new QuietTimeoutStage[ByteBuffer](idleTimeout))
-          else leaf
-        }
->>>>>>> 16ca3f83
     }
 
     val factory =
