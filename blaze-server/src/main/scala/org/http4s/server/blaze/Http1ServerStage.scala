package org.http4s
package server
package blaze

import java.nio.ByteBuffer
import java.nio.charset.StandardCharsets
<<<<<<< HEAD
import java.util.concurrent.ExecutorService

import cats.effect.{Effect, IO}
=======

>>>>>>> f0096e5b
import cats.implicits._
import fs2._
import org.http4s.blaze.Http1Stage
import org.http4s.blaze.http.http_parser.BaseExceptions.{BadRequest, ParserException}
import org.http4s.blaze.pipeline.Command.EOF
import org.http4s.blaze.pipeline.{TailStage, Command => Cmd}
<<<<<<< HEAD
import org.http4s.blaze.util.BufferTools.emptyBuffer
import org.http4s.blaze.util.Execution._
import org.http4s.blaze.util.{BodylessWriter, EntityBodyWriter}
=======
import org.http4s.blaze.util.BodylessWriter
import org.http4s.blaze.util.BufferTools.emptyBuffer
import org.http4s.blaze.util.Execution._
>>>>>>> f0096e5b
import org.http4s.headers.{Connection, `Content-Length`, `Transfer-Encoding`}
import org.http4s.syntax.string._
import org.http4s.util.StringWriter

import scala.concurrent.{ExecutionContext, Future}
import scala.util.{Either, Failure, Left, Right, Success, Try}

private object Http1ServerStage {

  def apply[F[_]: Effect](service: HttpService[F],
            attributes: AttributeMap,
            executionContext: ExecutionContext,
            enableWebSockets: Boolean,
            maxRequestLineLen: Int,
<<<<<<< HEAD
            maxHeadersLen: Int): Http1ServerStage[F] = {
    if (enableWebSockets) new Http1ServerStage(service, attributes, pool, maxRequestLineLen, maxHeadersLen) with WebSocketSupport[F]
    else                  new Http1ServerStage(service, attributes, pool, maxRequestLineLen, maxHeadersLen)
  }
}

private[blaze] class Http1ServerStage[F[_]](service: HttpService[F],
                                            requestAttrs: AttributeMap,
                                            pool: ExecutorService,
                                            maxRequestLineLen: Int,
                                            maxHeadersLen: Int)
                                           (implicit protected val F: Effect[F])
  extends Http1Stage[F] with TailStage[ByteBuffer] {

  // micro-optimization: unwrap the service and call its .run directly
  private[this] val serviceFn = service.run
  private[this] val parser = new Http1ServerParser[F](logger, maxRequestLineLen, maxHeadersLen)

  protected implicit val ec = ExecutionContext.fromExecutorService(pool)
=======
            maxHeadersLen: Int): Http1ServerStage = {
    if (enableWebSockets) new Http1ServerStage(service, attributes, executionContext, maxRequestLineLen, maxHeadersLen) with WebSocketSupport
    else                  new Http1ServerStage(service, attributes, executionContext, maxRequestLineLen, maxHeadersLen)
  }
}

private class Http1ServerStage(service: HttpService,
                               requestAttrs: AttributeMap,
                               implicit protected val executionContext: ExecutionContext,
                               maxRequestLineLen: Int,
                               maxHeadersLen: Int)
                  extends Http1Stage
                  with TailStage[ByteBuffer] {
  // micro-optimization: unwrap the service and call its .run directly
  private[this] val serviceFn = service.run
  private[this] val parser = new Http1ServerParser(logger, maxRequestLineLen, maxHeadersLen)

  private implicit val strategy = Strategy.fromExecutionContext(executionContext)
>>>>>>> f0096e5b

  val name = "Http4sServerStage"

  logger.trace(s"Http4sStage starting up")

  final override protected def doParseContent(buffer: ByteBuffer): Option[ByteBuffer] =
    parser.doParseContent(buffer)

  final override protected def contentComplete(): Boolean = parser.contentComplete()

  // Will act as our loop
  override def stageStartup(): Unit = {
    logger.debug("Starting HTTP pipeline")
    requestLoop()
  }

  private def requestLoop(): Unit = channelRead().onComplete(reqLoopCallback)(trampoline)

  private def reqLoopCallback(buff: Try[ByteBuffer]): Unit = buff match {
    case Success(buff) =>
      logger.trace {
        buff.mark()
        val sb = new StringBuilder
        while(buff.hasRemaining) sb.append(buff.get().toChar)

        buff.reset()
        s"Received request\n${sb.result}"
      }

      try {
        if (!parser.requestLineComplete() && !parser.doParseRequestLine(buff)) {
          requestLoop()
          return
        }
        if (!parser.headersComplete() && !parser.doParseHeaders(buff)) {
          requestLoop()
          return
        }
        // we have enough to start the request
        runRequest(buff)
      }
      catch {
        case t: BadRequest => badMessage("Error parsing status or headers in requestLoop()", t, Request[F]())
        case t: Throwable  => internalServerError("error in requestLoop()", t, Request[F](), () => Future.successful(emptyBuffer))
      }

    case Failure(Cmd.EOF) => stageShutdown()
    case Failure(t)       => fatalError(t, "Error in requestLoop()")
  }

  private def runRequest(buffer: ByteBuffer): Unit = {
    val (body, cleanup) = collectBodyFromParser(buffer, () => Either.left(InvalidBodyException("Received premature EOF.")))

    parser.collectMessage(body, requestAttrs) match {
      case Right(req) =>
        async.unsafeRunAsync {
          try serviceFn(req).handleErrorWith(messageFailureHandler(req).andThen(_.widen[MaybeResponse[F]]))
          catch messageFailureHandler(req).andThen(_.widen[MaybeResponse[F]])
        } {
          case Right(resp) =>
            IO(renderResponse(req, resp, cleanup))
          case Left(t) =>
            IO(internalServerError(s"Error running route: $req", t, req, cleanup))
        }
      case Left((e,protocol)) => badMessage(e.details, new BadRequest(e.sanitized), Request[F]().withHttpVersion(protocol))
    }
  }

  protected def renderResponse(req: Request[F], maybeResponse: MaybeResponse[F], bodyCleanup: () => Future[ByteBuffer]): Unit = {
    val resp = maybeResponse.orNotFound
    val rr = new StringWriter(512)
    rr << req.httpVersion << ' ' << resp.status.code << ' ' << resp.status.reason << "\r\n"

    Http1Stage.encodeHeaders(resp.headers, rr, isServer = true)

    val respTransferCoding = `Transfer-Encoding`.from(resp.headers)
    val lengthHeader = `Content-Length`.from(resp.headers)
    val respConn = Connection.from(resp.headers)

    // Need to decide which encoder and if to close on finish
    val closeOnFinish = respConn.map(_.hasClose).orElse {
                          Connection.from(req.headers).map(checkCloseConnection(_, rr))
                        }.getOrElse(parser.minorVersion == 0)   // Finally, if nobody specifies, http 1.0 defaults to close

    // choose a body encoder. Will add a Transfer-Encoding header if necessary
    val bodyEncoder: EntityBodyWriter[F] = {
      if (req.method == Method.HEAD || !resp.status.isEntityAllowed) {
        // We don't have a body (or don't want to send it) so we just get the headers

        if (!resp.status.isEntityAllowed &&
          (lengthHeader.isDefined || respTransferCoding.isDefined)) {
          logger.warn(s"Body detected for response code ${resp.status.code} which doesn't permit an entity. Dropping.")
        }

        if (req.method == Method.HEAD) {
          // write message body header for HEAD response
          (parser.minorVersion, respTransferCoding, lengthHeader) match {
            case (minor, Some(enc), _) if minor > 0 && enc.hasChunked => rr << "Transfer-Encoding: chunked\r\n"
            case (_, _, Some(len)) => rr << len << "\r\n"
            case _ => // nop
          }
        }

        // add KeepAlive to Http 1.0 responses if the header isn't already present
        rr << (if (!closeOnFinish && parser.minorVersion == 0 && respConn.isEmpty) "Connection: keep-alive\r\n\r\n" else "\r\n")

        val b = ByteBuffer.wrap(rr.result.getBytes(StandardCharsets.ISO_8859_1))
<<<<<<< HEAD
        new BodylessWriter(b, this, closeOnFinish)
=======
        new BodylessWriter(b, this, closeOnFinish)(executionContext)
>>>>>>> f0096e5b
      }
      else getEncoder(respConn, respTransferCoding, lengthHeader, resp.trailerHeaders, rr, parser.minorVersion, closeOnFinish)
    }

    async.unsafeRunAsync(bodyEncoder.writeEntityBody(resp.body)) {
      case Right(requireClose) =>
        if (closeOnFinish || requireClose) {
          logger.trace("Request/route requested closing connection.")
          IO(closeConnection())
        } else IO {
          bodyCleanup().onComplete {
            case s @ Success(_) => // Serve another request
              parser.reset()
              reqLoopCallback(s)

            case Failure(EOF) => closeConnection()

            case Failure(t) => fatalError(t, "Failure in body cleanup")
          }(directec)
        }

      case Left(EOF) =>
        IO(closeConnection())

      case Left(t) =>
        logger.error(t)("Error writing body")
        IO(closeConnection())
    }
  }

  private def closeConnection(): Unit = {
    logger.debug("closeConnection()")
    stageShutdown()
    sendOutboundCommand(Cmd.Disconnect)
  }

  override protected def stageShutdown(): Unit = {
    logger.debug("Shutting down HttpPipeline")
    parser.shutdownParser()
    super.stageShutdown()
  }

  /////////////////// Error handling /////////////////////////////////////////

  final protected def badMessage(debugMessage: String, t: ParserException, req: Request[F]): Unit = {
    logger.debug(t)(s"Bad Request: $debugMessage")
    val resp = Response[F](Status.BadRequest).replaceAllHeaders(Connection("close".ci), `Content-Length`(0))
    renderResponse(req, resp, () => Future.successful(emptyBuffer))
  }

  final protected def internalServerError(errorMsg: String, t: Throwable, req: Request[F], bodyCleanup: () => Future[ByteBuffer]): Unit = {
    logger.error(t)(errorMsg)
    val resp = Response[F](Status.InternalServerError).replaceAllHeaders(Connection("close".ci), `Content-Length`(0))
    renderResponse(req, resp, bodyCleanup)  // will terminate the connection due to connection: close header
  }
}<|MERGE_RESOLUTION|>--- conflicted
+++ resolved
@@ -4,28 +4,17 @@
 
 import java.nio.ByteBuffer
 import java.nio.charset.StandardCharsets
-<<<<<<< HEAD
-import java.util.concurrent.ExecutorService
 
 import cats.effect.{Effect, IO}
-=======
-
->>>>>>> f0096e5b
 import cats.implicits._
 import fs2._
 import org.http4s.blaze.Http1Stage
 import org.http4s.blaze.http.http_parser.BaseExceptions.{BadRequest, ParserException}
 import org.http4s.blaze.pipeline.Command.EOF
 import org.http4s.blaze.pipeline.{TailStage, Command => Cmd}
-<<<<<<< HEAD
 import org.http4s.blaze.util.BufferTools.emptyBuffer
+import org.http4s.blaze.util.{BodylessWriter, EntityBodyWriter}
 import org.http4s.blaze.util.Execution._
-import org.http4s.blaze.util.{BodylessWriter, EntityBodyWriter}
-=======
-import org.http4s.blaze.util.BodylessWriter
-import org.http4s.blaze.util.BufferTools.emptyBuffer
-import org.http4s.blaze.util.Execution._
->>>>>>> f0096e5b
 import org.http4s.headers.{Connection, `Content-Length`, `Transfer-Encoding`}
 import org.http4s.syntax.string._
 import org.http4s.util.StringWriter
@@ -40,16 +29,15 @@
             executionContext: ExecutionContext,
             enableWebSockets: Boolean,
             maxRequestLineLen: Int,
-<<<<<<< HEAD
             maxHeadersLen: Int): Http1ServerStage[F] = {
-    if (enableWebSockets) new Http1ServerStage(service, attributes, pool, maxRequestLineLen, maxHeadersLen) with WebSocketSupport[F]
-    else                  new Http1ServerStage(service, attributes, pool, maxRequestLineLen, maxHeadersLen)
+    if (enableWebSockets) new Http1ServerStage(service, attributes, executionContext, maxRequestLineLen, maxHeadersLen) with WebSocketSupport[F]
+    else                  new Http1ServerStage(service, attributes, executionContext, maxRequestLineLen, maxHeadersLen)
   }
 }
 
 private[blaze] class Http1ServerStage[F[_]](service: HttpService[F],
                                             requestAttrs: AttributeMap,
-                                            pool: ExecutorService,
+                                            implicit protected val executionContext: ExecutionContext,
                                             maxRequestLineLen: Int,
                                             maxHeadersLen: Int)
                                            (implicit protected val F: Effect[F])
@@ -58,28 +46,6 @@
   // micro-optimization: unwrap the service and call its .run directly
   private[this] val serviceFn = service.run
   private[this] val parser = new Http1ServerParser[F](logger, maxRequestLineLen, maxHeadersLen)
-
-  protected implicit val ec = ExecutionContext.fromExecutorService(pool)
-=======
-            maxHeadersLen: Int): Http1ServerStage = {
-    if (enableWebSockets) new Http1ServerStage(service, attributes, executionContext, maxRequestLineLen, maxHeadersLen) with WebSocketSupport
-    else                  new Http1ServerStage(service, attributes, executionContext, maxRequestLineLen, maxHeadersLen)
-  }
-}
-
-private class Http1ServerStage(service: HttpService,
-                               requestAttrs: AttributeMap,
-                               implicit protected val executionContext: ExecutionContext,
-                               maxRequestLineLen: Int,
-                               maxHeadersLen: Int)
-                  extends Http1Stage
-                  with TailStage[ByteBuffer] {
-  // micro-optimization: unwrap the service and call its .run directly
-  private[this] val serviceFn = service.run
-  private[this] val parser = new Http1ServerParser(logger, maxRequestLineLen, maxHeadersLen)
-
-  private implicit val strategy = Strategy.fromExecutionContext(executionContext)
->>>>>>> f0096e5b
 
   val name = "Http4sServerStage"
 
@@ -187,11 +153,7 @@
         rr << (if (!closeOnFinish && parser.minorVersion == 0 && respConn.isEmpty) "Connection: keep-alive\r\n\r\n" else "\r\n")
 
         val b = ByteBuffer.wrap(rr.result.getBytes(StandardCharsets.ISO_8859_1))
-<<<<<<< HEAD
         new BodylessWriter(b, this, closeOnFinish)
-=======
-        new BodylessWriter(b, this, closeOnFinish)(executionContext)
->>>>>>> f0096e5b
       }
       else getEncoder(respConn, respTransferCoding, lengthHeader, resp.trailerHeaders, rr, parser.minorVersion, closeOnFinish)
     }
