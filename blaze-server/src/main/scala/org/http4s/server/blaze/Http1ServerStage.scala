package org.http4s
package server
package blaze


import org.http4s.blaze.pipeline.Command.EOF
import org.http4s.blaze.{BodylessWriter, Http1Stage}
import org.http4s.blaze.pipeline.{Command => Cmd, TailStage}
import org.http4s.blaze.util.Execution._
import org.http4s.blaze.util.BufferTools.emptyBuffer
import org.http4s.blaze.http.http_parser.BaseExceptions.{BadRequest, ParserException}
import org.http4s.blaze.http.http_parser.Http1ServerParser
import org.http4s.blaze.channel.SocketConnection

import java.nio.ByteBuffer
import java.nio.charset.StandardCharsets

import scala.collection.mutable.ListBuffer
import scala.concurrent.{ ExecutionContext, Future }
import scala.util.{Try, Success, Failure}

import org.http4s.Status.{InternalServerError}
import org.http4s.util.StringWriter
import org.http4s.util.CaseInsensitiveString._
import org.http4s.Header.{Connection, `Content-Length`}

import scalaz.concurrent.{Strategy, Task}
import scalaz.{\/-, -\/}
import java.util.concurrent.ExecutorService


class Http1ServerStage(service: HttpService,
                       conn: Option[SocketConnection],
                       pool: ExecutorService = Strategy.DefaultExecutorService)
                  extends Http1ServerParser
                  with TailStage[ByteBuffer]
                  with Http1Stage
{

  protected val ec = ExecutionContext.fromExecutorService(pool)

  val name = "Http4sServerStage"

  private val requestAttrs = conn.flatMap(_.remoteInetAddress).map{ addr =>
    AttributeMap(AttributeEntry(Request.Keys.Remote, addr))
  }.getOrElse(AttributeMap.empty)

  private var uri: String = null
  private var method: String = null
  private var minor: Int = -1
  private var major: Int = -1
  private val headers = new ListBuffer[Header]

  logger.trace(s"Http4sStage starting up")

  final override protected def doParseContent(buffer: ByteBuffer): Option[ByteBuffer] = Option(parseContent(buffer))

  // Will act as our loop
  override def stageStartup() {
    logger.debug("Starting HTTP pipeline")
    requestLoop()
  }

  private def requestLoop(): Unit = channelRead().onComplete(reqLoopCallback)(trampoline)

  private def reqLoopCallback(buff: Try[ByteBuffer]): Unit = buff match {
    case Success(buff) =>
      logger.trace {
        buff.mark()
        val sb = new StringBuilder
        println(buff) /// ------- Only for tracing purposes!
        while(buff.hasRemaining) sb.append(buff.get().toChar)

        buff.reset()
        s"Received request\n${sb.result}"
      }

      try {
        if (!requestLineComplete() && !parseRequestLine(buff)) {
          requestLoop()
          return
        }
        if (!headersComplete() && !parseHeaders(buff)) {
          requestLoop()
          return
        }
        // we have enough to start the request
        runRequest(buff)
      }
      catch {
        case t: ParserException => badMessage("Error parsing status or headers in requestLoop()", t, Request())
        case t: Throwable       => fatalError(t, "error in requestLoop()")
      }

    case Failure(Cmd.EOF) => stageShutdown()
    case Failure(t)       => fatalError(t, "Error in requestLoop()")
  }

  final protected def collectMessage(body: EntityBody): Option[Request] = {
    val h = Headers(headers.result())
    headers.clear()
    val protocol = if (minor == 1) HttpVersion.`HTTP/1.1` else HttpVersion.`HTTP/1.0`
    (for {
      method <- Method.fromString(this.method)
      uri <- Uri.fromString(this.uri)
    } yield {
      Some(Request(method, uri, protocol, h, body, requestAttrs))
    }).valueOr { e =>
      badMessage(e.details, new BadRequest(e.sanitized), Request().copy(httpVersion = protocol))
      None
    }
  }

  private def runRequest(buffer: ByteBuffer): Unit = {
    val (body, cleanup) = collectBodyFromParser(buffer)

    collectMessage(body) match {
      case Some(req) =>
        Task.fork(service(req))(pool)
          .runAsync {
          case \/-(Some(resp)) =>
            renderResponse(req, resp, cleanup)

          case \/-(None)       =>
            renderResponse(req, ResponseBuilder.notFound(req).run, cleanup)

<<<<<<< HEAD
=======
          case -\/(t: ReplyException) =>
            val resp = t.asResponse(req.httpVersion)
                        .withHeaders(Connection("close".ci))
            renderResponse(req, resp, cleanup)

>>>>>>> 70176fed
          case -\/(t)    =>
            logger.error(t)(s"Error running route: $req")
            val resp = ResponseBuilder(InternalServerError, "500 Internal Service Error\n" + t.getMessage)
              .run
              .withHeaders(Connection("close".ci))

            renderResponse(req, resp, cleanup)   // will terminate the connection due to connection: close header
        }

      case None => // NOOP, this should be handled in the collectMessage method
    }
  }

  protected def renderResponse(req: Request, resp: Response, bodyCleanup: () => Future[ByteBuffer]) {
    val rr = new StringWriter(512)
    rr << req.httpVersion << ' ' << resp.status.code << ' ' << resp.status.reason << '\r' << '\n'

    val respTransferCoding = encodeHeaders(resp.headers, rr)    // kind of tricky method returns Option[Transfer-Encoding]
    val respConn = Connection.from(resp.headers)

    // Need to decide which encoder and if to close on finish
    val closeOnFinish = respConn.map(_.hasClose).orElse {
        Header.Connection.from(req.headers).map(checkCloseConnection(_, rr))
      }.getOrElse(minor == 0)   // Finally, if nobody specifies, http 1.0 defaults to close

    // choose a body encoder. Will add a Transfer-Encoding header if necessary
    val lengthHeader = `Content-Length`.from(resp.headers)

    val bodyEncoder = {
      if (!resp.status.isEntityAllowed && lengthHeader.isEmpty && respTransferCoding.isEmpty) {
        // We don't have a body so we just get the headers

        // add KeepAlive to Http 1.0 responses if the header isn't already present
        if (!closeOnFinish && minor == 0 && respConn.isEmpty) rr << "Connection:keep-alive\r\n\r\n"
        else rr << '\r' << '\n'

        val b = ByteBuffer.wrap(rr.result().getBytes(StandardCharsets.US_ASCII))
        new BodylessWriter(b, this, closeOnFinish)(ec)
      }
      else getEncoder(respConn, respTransferCoding, lengthHeader, resp.trailerHeaders, rr, minor, closeOnFinish)
    }

    bodyEncoder.writeProcess(resp.body).runAsync {
      case \/-(_) =>
        if (closeOnFinish || bodyEncoder.requireClose()) {
          closeConnection()
          logger.trace("Request/route requested closing connection.")
        } else bodyCleanup().onComplete {
          case s@ Success(_) => // Serve another connection
            reset()
            reqLoopCallback(s)

          case Failure(t) => fatalError(t)
        }(directec)


      case -\/(t) =>
        logger.error(t)("Error writing body")
    }
  }

  private def closeConnection() {
    logger.debug("closeConnection()")
    stageShutdown()
    sendOutboundCommand(Cmd.Disconnect)
  }

  override protected def stageShutdown(): Unit = {
    logger.debug("Shutting down HttpPipeline")
    shutdownParser()
    super.stageShutdown()
  }

  /////////////////// Error handling /////////////////////////////////////////

  protected def badMessage(msg: String, t: ParserException, req: Request) {
    val resp = Response(Status.BadRequest).withHeaders(Connection("close".ci), `Content-Length`(0))
    renderResponse(req, resp, () => Future.successful(emptyBuffer))
    logger.debug(t)(s"Bad Request: $msg")
  }

  /////////////////// Stateful methods for the HTTP parser ///////////////////
  final override protected def headerComplete(name: String, value: String) = {
    logger.trace(s"Received header '$name: $value'")
    headers += Header(name, value)
    false
  }

  final override protected def submitRequestLine(methodString: String,
                                           uri: String,
                                           scheme: String,
                                           majorversion: Int,
                                           minorversion: Int) = {
    logger.trace(s"Received request($methodString $uri $scheme/$majorversion.$minorversion)")
    this.uri = uri
    this.method = methodString
    this.major = majorversion
    this.minor = minorversion
    false
  }
}<|MERGE_RESOLUTION|>--- conflicted
+++ resolved
@@ -124,14 +124,6 @@
           case \/-(None)       =>
             renderResponse(req, ResponseBuilder.notFound(req).run, cleanup)
 
-<<<<<<< HEAD
-=======
-          case -\/(t: ReplyException) =>
-            val resp = t.asResponse(req.httpVersion)
-                        .withHeaders(Connection("close".ci))
-            renderResponse(req, resp, cleanup)
-
->>>>>>> 70176fed
           case -\/(t)    =>
             logger.error(t)(s"Error running route: $req")
             val resp = ResponseBuilder(InternalServerError, "500 Internal Service Error\n" + t.getMessage)
