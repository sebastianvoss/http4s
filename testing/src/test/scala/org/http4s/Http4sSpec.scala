--- conflicted
+++ resolved
@@ -46,22 +46,12 @@
     with IOMatchers
     with Http4sMatchers {
   implicit def testExecutionContext: ExecutionContext = Http4sSpec.TestExecutionContext
-
-<<<<<<< HEAD
   val testBlockingExecutionContext: ExecutionContext = Http4sSpec.TestBlockingExecutionContext
-
-  implicit val params = Parameters(maxSize = 20)
-
   implicit val contextShift: ContextShift[IO] = Http4sSpec.TestContextShift
-
   implicit val timer: Timer[IO] = Http4sSpec.TestTimer
-=======
   def scheduler: ScheduledExecutorService = Http4sSpec.TestScheduler
 
   implicit val params = Parameters(maxSize = 20)
-
-  implicit val timer: Timer[IO] = IO.timer(testExecutionContext, scheduler)
->>>>>>> 3944bcbd
 
   implicit class ParseResultSyntax[A](self: ParseResult[A]) {
     def yolo: A = self.valueOr(e => sys.error(e.toString))
@@ -154,18 +144,16 @@
   val TestBlockingExecutionContext: ExecutionContext =
     ExecutionContext.fromExecutor(newBlockingPool("http4s-spec-blocking"))
 
-<<<<<<< HEAD
   val TestContextShift: ContextShift[IO] =
     IO.contextShift(TestExecutionContext)
 
-  val TestTimer: Timer[IO] =
-    IO.timer(TestExecutionContext)
-=======
   val TestScheduler: ScheduledExecutorService = {
     val s = new ScheduledThreadPoolExecutor(2, threadFactory(i => "http4s-test-scheduler", true))
     s.setKeepAliveTime(10L, TimeUnit.SECONDS)
     s.allowCoreThreadTimeOut(true)
     s
   }
->>>>>>> 3944bcbd
+
+  val TestTimer: Timer[IO] =
+    IO.timer(TestExecutionContext, TestScheduler)
 }