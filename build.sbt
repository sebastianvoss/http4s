import sbtunidoc.Plugin.UnidocKeys._

lazy val core = project

lazy val server = project.dependsOn(core % "compile;test->test")

lazy val client = project.dependsOn(core % "compile;test->test", server % "test->compile")

lazy val `blaze-core` = project.dependsOn(core)

lazy val `blaze-server` = project.dependsOn(`blaze-core` % "compile;test->test", server)

lazy val `blaze-client` = project.dependsOn(`blaze-core` % "compile;test->test", client % "compile;test->test")

lazy val servlet = project.dependsOn(server % "compile;test->test")

lazy val jetty = project.dependsOn(servlet)

lazy val tomcat = project.dependsOn(servlet)

// The name `dsl` clashes with modern sbt
lazy val theDsl = Project("dsl", file("dsl")).dependsOn(core % "compile;test->test", server % "test->compile")

lazy val jawn = project.dependsOn(core % "compile;test->test")

lazy val json4s = project.dependsOn(jawn % "compile;test->test")

lazy val `json4s-native` = project.dependsOn(json4s, json4s % "compile;test->test")

lazy val `json4s-jackson` = project.dependsOn(json4s, json4s % "compile;test->test")

lazy val argonaut = project.dependsOn(core % "compile;test->test", jawn % "compile;test->test")

lazy val `scala-xml` = project.dependsOn(core % "compile;test->test")

// The plugin must be enabled for the tests
lazy val twirl = project.dependsOn(core % "compile;test->test").enablePlugins(SbtTwirl)

lazy val examples = project.dependsOn(server, theDsl, argonaut, `scala-xml`, twirl).enablePlugins(SbtTwirl)

lazy val `examples-blaze` = Project("examples-blaze", file("examples/blaze")).dependsOn(examples, `blaze-server`, `blaze-client`)

lazy val `examples-jetty` = Project("examples-jetty", file("examples/jetty")).dependsOn(examples, jetty)

lazy val `examples-tomcat` = Project("examples-tomcat", file("examples/tomcat")).dependsOn(examples, tomcat)

lazy val `examples-war` = Project("examples-war", file("examples/war")).dependsOn(examples, servlet)

organization in ThisBuild := "org.http4s"

name := "http4s"

<<<<<<< HEAD
version in ThisBuild := "0.7.0-SNAPSHOT"
=======
version in ThisBuild := "0.6.2"
>>>>>>> 0c73bb88

apiVersion in ThisBuild <<= version.map(extractApiVersion)

description := "A minimal, Scala-idiomatic library for HTTP"

homepage in ThisBuild := Some(url("https://github.com/http4s/http4s"))

startYear in ThisBuild := Some(2013)

licenses in ThisBuild := Seq(
  "Apache License, Version 2.0" -> url("http://www.apache.org/licenses/LICENSE-2.0.txt")
)

scmInfo in ThisBuild := {
  val base = "github.com/http4s/http4s"
  Some(ScmInfo(url(s"https://$base"), s"scm:git:https://$base", Some(s"scm:git:git@$base")))
}

pomExtra in ThisBuild := (
  <developers>
    <developer>
      <id>rossabaker</id>
      <name>Ross A. Baker</name>
      <email>ross@rossabaker.com</email>
    </developer>
    <developer>
      <id>casualjim</id>
      <name>Ivan Porto Carrero</name>
      <email>ivan@flanders.co.nz</email>
      <url>http://flanders.co.nz</url>
    </developer>
    <developer>
      <id>brycelane</id>
      <name>Bryce L. Anderson</name>
      <email>bryce.anderson22@gmail.com</email>
    </developer>
    <developer>
      <id>before</id>
      <name>André Rouél</name>
    </developer>
  </developers>
)

scalaVersion in ThisBuild := "2.10.4"

crossScalaVersions in ThisBuild := Seq(
  "2.10.4",
  "2.11.5"
)

val JvmTarget = "1.7"

scalacOptions in ThisBuild ++= Seq(
  "-deprecation",
  "-feature",
  "-language:implicitConversions",
  "-language:higherKinds",
  s"-target:jvm-${JvmTarget}",
  "-unchecked",
  "-Xlint"
)

javacOptions in ThisBuild ++= Seq(
  "-source", JvmTarget,
  "-target", JvmTarget,
  "-Xlint:deprecation",
  "-Xlint:unchecked"
)

resolvers in ThisBuild ++= Seq(
  Resolver.typesafeRepo("releases"),
  Resolver.sonatypeRepo("snapshots"),
  "Scalaz Bintray Repo" at "http://dl.bintray.com/scalaz/releases",
  "rossabaker Bintray Repo" at "http://dl.bintray.com/rossabaker/maven"
)

/* These test dependencies applied to all projects under the http4s umbrella */
libraryDependencies in ThisBuild ++= Seq(
  scalameter % "test",
  scalazScalacheckBinding % "test",
  scalazSpecs2 % "test"
)

logLevel := Level.Warn

ivyLoggingLevel in (ThisBuild, update) := UpdateLogging.DownloadOnly

publishMavenStyle in ThisBuild := true

publishTo in ThisBuild <<= version(v => Some(nexusRepoFor(v)))

publishArtifact in (ThisBuild, Test) := false

// Don't publish root pom.  It's not needed.
packagedArtifacts in file(".") := Map.empty

credentials ++= travisCredentials.toSeq

unidocSettings

unidocProjectFilter in (ScalaUnidoc, unidoc) := inAnyProject -- inProjects(examples)

// autoAPIMappings is not respected by Unidoc
apiMappings in ThisBuild += (scalaInstance.value.libraryJar -> url(s"http://www.scala-lang.org/api/${scalaVersion.value}/"))

Http4sSite.settings<|MERGE_RESOLUTION|>--- conflicted
+++ resolved
@@ -50,11 +50,7 @@
 
 name := "http4s"
 
-<<<<<<< HEAD
 version in ThisBuild := "0.7.0-SNAPSHOT"
-=======
-version in ThisBuild := "0.6.2"
->>>>>>> 0c73bb88
 
 apiVersion in ThisBuild <<= version.map(extractApiVersion)
 
