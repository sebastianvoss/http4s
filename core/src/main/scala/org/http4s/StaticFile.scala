--- conflicted
+++ resolved
@@ -79,13 +79,8 @@
     notModified orElse {
 
       val (body, contentLength) =
-<<<<<<< HEAD
-        if (f.length() < end) (empty, 0)
-        else (fileToBody(f, start, end, buffsize), (end - start).toInt)
-=======
-        if (f.length() < end) (halt, 0L)
+        if (f.length() < end) (empty, 0L)
         else (fileToBody(f, start, end, buffsize), (end - start).toLong)
->>>>>>> dbe426e4
 
       val contentType = {
         val name = f.getName()
@@ -114,7 +109,7 @@
                 (implicit es: ExecutorService): EntityBody = {
     readInputStream[Task](Task.delay(new FileInputStream(f)), buffsize)
       .drop(start.toInt) // TODO this is sad if start is much bigger than 0
-      .take(end.toInt - start.toInt)
+      .take(end - start)
     /*
     val outer = Task {
 
