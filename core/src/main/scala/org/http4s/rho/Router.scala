package org.http4s
package rho

import bits.PathAST._
import bits.HeaderAST._
import bits.QueryAST.QueryRule
import org.http4s.rho.bits.{HeaderAppendable, HListToFunc}
import headers.`Content-Type`

import scala.reflect.runtime.universe.{Type, TypeTag}

import shapeless.{::, HList}
import shapeless.ops.hlist.Prepend

sealed trait RoutingEntity[T <: HList] {
  def method: Method
  def path: PathRule
  def query: QueryRule
  def headers: HeaderRule
}

/** Provides the operations for generating a router
  *
  * @param method request methods to match
  * @param path path matching stack
  * @param headers header validation stack
  * @tparam T cumulative type of the required method for executing the router
  */
case class Router[T <: HList](method: Method,
                               val path: PathRule,
                               val query: QueryRule,
                               val headers: HeaderRule)
                       extends RouteExecutable[T]
                          with HeaderAppendable[T]
                          with RoutingEntity[T]
                          with Decodable[T, Nothing]
{
  override type HeaderAppendResult[T <: HList] = Router[T]

  override def >>>[T2 <: HList](v: TypedHeader[T2])(implicit prep1: Prepend[T2, T]): Router[prep1.Out] =
    Router(method, path, query, HeaderAnd(headers, v.rule))

  override def makeAction[F](f: F, hf: HListToFunc[T, F]): RhoAction[T, F] =
    new RhoAction(this, f, hf)

  override def decoding[R](decoder: EntityDecoder[R])(implicit t: TypeTag[R]): CodecRouter[T, R] =
    CodecRouter(this, decoder)
}

case class CodecRouter[T <: HList, R](router: Router[T], decoder: EntityDecoder[R])(implicit t: TypeTag[R])
           extends HeaderAppendable[T]
           with RouteExecutable[R::T]
           with RoutingEntity[R::T]
           with Decodable[T, R]
{
  override type HeaderAppendResult[T <: HList] = CodecRouter[T, R]

  override def >>>[T2 <: HList](v: TypedHeader[T2])(implicit prep1: Prepend[T2, T]): CodecRouter[prep1.Out,R] =
    CodecRouter(router >>> v, decoder)

  /** Append the header to the builder, generating a new typed representation of the route */
//  override def >>>[T2 <: HList](header: TypedHeader[T2])(implicit prep: Prepend[T2, T]): CodecRouter[prep.Out, R] = ???

  override def makeAction[F](f: F, hf: HListToFunc[R::T, F]): RhoAction[R::T, F] =
    new RhoAction(this, f, hf)

  override def path: PathRule = router.path

  override def method: Method = router.method

  override def query: QueryRule = router.query

  override def decoding[R2 >: R](decoder2: EntityDecoder[R2])(implicit t: TypeTag[R2]): CodecRouter[T, R2] =
    CodecRouter(router, decoder orElse decoder2)

<<<<<<< HEAD
  override val headers: HeaderRule = {
    if (!decoder.consumes.isEmpty) {
      val mt = requireThat(`Content-Type`) { h: `Content-Type`.HeaderT =>
        decoder.matchesMediaType(h.mediaType)
      }
=======
  override val headers: HeaderRule =
    router.headers  
>>>>>>> ee812954

  def entityType: Type = t.tpe
}
<|MERGE_RESOLUTION|>--- conflicted
+++ resolved
@@ -73,16 +73,7 @@
   override def decoding[R2 >: R](decoder2: EntityDecoder[R2])(implicit t: TypeTag[R2]): CodecRouter[T, R2] =
     CodecRouter(router, decoder orElse decoder2)
 
-<<<<<<< HEAD
-  override val headers: HeaderRule = {
-    if (!decoder.consumes.isEmpty) {
-      val mt = requireThat(`Content-Type`) { h: `Content-Type`.HeaderT =>
-        decoder.matchesMediaType(h.mediaType)
-      }
-=======
-  override val headers: HeaderRule =
-    router.headers  
->>>>>>> ee812954
+  override val headers: HeaderRule = router.headers
 
   def entityType: Type = t.tpe
 }
