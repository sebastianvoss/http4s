/*
 * Derived from https://github.com/spray/spray/blob/v1.1-M7/spray-http/src/main/scala/spray/http/parser/SimpleHeaders.scala
 *
 * Copyright (C) 2011-2012 spray.io
 *
 * Licensed under the Apache License, Version 2.0 (the "License");
 * you may not use this file except in compliance with the License.
 * You may obtain a copy of the License at
 *
 * http://www.apache.org/licenses/LICENSE-2.0
 *
 * Unless required by applicable law or agreed to in writing, software
 * distributed under the License is distributed on an "AS IS" BASIS,
 * WITHOUT WARRANTIES OR CONDITIONS OF ANY KIND, either express or implied.
 * See the License for the specific language governing permissions and
 * limitations under the License.
 */
package org.http4s
package parser

import headers._
import java.net.InetAddress
import java.nio.charset.StandardCharsets
import java.time.Instant

import org.http4s.headers.ETag.EntityTag
import org.http4s.syntax.string._
import org.http4s.util.NonEmptyList
import org.http4s.internal.parboiled2.{Parser, Rule1}

import scala.concurrent.duration.{FiniteDuration, SECONDS}

/**
 * parser rules for all headers that can be parsed with one simple rule
 */
private[parser] trait SimpleHeaders {

  def ALLOW(value: String): ParseResult[Allow] = {
    new Http4sHeaderParser[Allow](value) {
      def entry = rule {
        oneOrMore(Token).separatedBy(ListSep) ~ EOL ~>  { ts: Seq[String] =>
          val ms = ts.map(Method.fromString(_).getOrElse(sys.error("Impossible. Please file a bug report.")))
          Allow(NonEmptyList(ms.head, ms.tail:_*))
        }
      }
    }.parse
  }

  def CONNECTION(value: String): ParseResult[Connection] = {
    new Http4sHeaderParser[Connection](value) {
      def entry = rule (
            oneOrMore(Token).separatedBy(ListSep) ~ EOL ~>
              {xs: Seq[String] => Connection(xs.head.ci, xs.tail.map(_.ci): _*)}
        )
    }.parse
  }

  def CONTENT_LENGTH(value: String): ParseResult[`Content-Length`] = new Http4sHeaderParser[`Content-Length`](value) {
    def entry = rule { Digits ~ EOL ~> {s: String => `Content-Length`.unsafeFromLong(s.toLong)} }
  }.parse

  def CONTENT_ENCODING(value: String): ParseResult[`Content-Encoding`] = new Http4sHeaderParser[`Content-Encoding`](value) {
    def entry = rule { Token ~ EOL ~> {s: String =>
      `Content-Encoding`(ContentCoding.getOrElseCreate(s.ci))}
    }
  }.parse

  def CONTENT_DISPOSITION(value: String): ParseResult[`Content-Disposition`] = new Http4sHeaderParser[`Content-Disposition`](value) {
    def entry = rule {
     Token ~ zeroOrMore(";" ~ OptWS ~ Parameter) ~ EOL ~> { (token: String, params: Seq[(String, String)]) =>
      `Content-Disposition`(token, params.toMap)}
    }
  }.parse

  def DATE(value: String): ParseResult[Date] = new Http4sHeaderParser[Date](value) {
    def entry = rule {
      HttpDate ~ EOL ~> (Date(_))
    }
  }.parse

  def EXPIRES(value: String): ParseResult[Expires] = new Http4sHeaderParser[Expires](value) {
    def entry = rule {
      HttpDate ~ EOL ~> (Expires(_)) | // Valid Expires header
      Digit1 ~ EOL ~> ((t: Int) => Expires(Instant.ofEpochMilli(t.toLong))) | // Used for bogus http servers returning 0
      NegDigit1 ~ EOL ~> ((_: Int) => Expires(Instant.ofEpochMilli(0.toLong))) // Used for bogus http servers returning -1
    }
  }.parse

  def RETRY_AFTER(value: String): ParseResult[`Retry-After`] = new Http4sHeaderParser[`Retry-After`](value) {
    def entry = rule {
      HttpDate ~ EOL ~> ((t: Instant) => `Retry-After`(Left(t))) | // Date value
      Digits ~ EOL ~> ((t: String) => `Retry-After`(Right(FiniteDuration(t.toLong, SECONDS))))
    }
  }.parse

//  // Do not accept scoped IPv6 addresses as they should not appear in the Host header,
//  // see also https://issues.apache.org/bugzilla/show_bug.cgi?id=35122 (WONTFIX in Apache 2 issue) and
//  // https://bugzilla.mozilla.org/show_bug.cgi?id=464162 (FIXED in mozilla)
  def HOST(value: String): ParseResult[Host] =
    new Http4sHeaderParser[Host](value) with Rfc3986Parser {
      def charset = StandardCharsets.UTF_8

      def entry = rule {
        (Token | IpLiteral) ~ OptWS ~
          optional(":" ~ capture(oneOrMore(Digit)) ~> (_.toInt)) ~ EOL ~> (org.http4s.headers.Host(_:String, _:Option[Int]))
      }
    }.parse

  def LAST_EVENT_ID(value: String): ParseResult[`Last-Event-Id`] =
    new Http4sHeaderParser[`Last-Event-Id`](value) {
      def entry = rule {
        capture(zeroOrMore(ANY)) ~ EOL ~> { id: String =>
          `Last-Event-Id`(ServerSentEvent.EventId(id))
        }
      }
    }.parse

  def LAST_MODIFIED(value: String): ParseResult[`Last-Modified`] =
    new Http4sHeaderParser[`Last-Modified`](value) {
      def entry = rule {
        HttpDate ~ EOL ~> (`Last-Modified`(_))
      }
    }.parse

  def IF_MODIFIED_SINCE(value: String): ParseResult[`If-Modified-Since`] = new Http4sHeaderParser[`If-Modified-Since`](value) {
    def entry = rule {
      HttpDate ~ EOL ~> (`If-Modified-Since`(_))
    }
  }.parse

  def ETAG(value: String): ParseResult[ETag] = new Http4sHeaderParser[ETag](value) {
    def entry = rule { EntityTag ~> (ETag(_: ETag.EntityTag)) }
  }.parse

  def IF_NONE_MATCH(value: String): ParseResult[`If-None-Match`] = new Http4sHeaderParser[`If-None-Match`](value) {
    def entry = rule {
      "*" ~ push(`If-None-Match`.`*`) |
      oneOrMore(EntityTag).separatedBy(ListSep) ~> { tags: Seq[EntityTag] =>
        `If-None-Match`(Some(NonEmptyList(tags.head, tags.tail:_*)))
      }
    }
  }.parse

  def TRANSFER_ENCODING(value: String): ParseResult[`Transfer-Encoding`] = new Http4sHeaderParser[`Transfer-Encoding`](value) {
    def entry = rule {
      oneOrMore(Token).separatedBy(ListSep) ~> { vals: Seq[String] =>
        if (vals.tail.isEmpty) `Transfer-Encoding`(TransferCoding.fromKey(vals.head.ci))
        else `Transfer-Encoding`(TransferCoding.fromKey(vals.head.ci), vals.tail.map(s => TransferCoding.fromKey(s.ci)): _*)
      }
    }
  }.parse

  def USER_AGENT(value: String): ParseResult[`User-Agent`] = new Http4sHeaderParser[`User-Agent`](value) {
    def entry = rule {
      product ~ zeroOrMore(RWS ~ (product | comment)) ~> (`User-Agent`(_,_))
    }

    def product: Rule1[AgentProduct] = rule {
      Token ~ optional("/" ~ Token) ~> (AgentProduct(_,_))
    }

    def comment: Rule1[AgentComment] = rule {
      capture(Comment) ~> { s: String => AgentComment(s.substring(1, s.length-1)) }
    }

    def RWS = rule { oneOrMore(anyOf(" \t")) }
  }.parse

<<<<<<< HEAD
  def X_FORWARDED_FOR(value: String): ParseResult[`X-Forwarded-For`] = new Http4sHeaderParser[`X-Forwarded-For`](value) {
    def entry = rule {
      oneOrMore(
        (IPv4Address ~> { b: Array[Byte] => Some(InetAddress.getByAddress(b)) }) |
        (IPv6Address ~> { b: Array[Byte] => Some(InetAddress.getByAddress(b)) }) |
        ("unknown" ~ push(None))).separatedBy(ListSep) ~
        EOL ~> { xs: Seq[Option[InetAddress]] =>
        `X-Forwarded-For`(xs.head, xs.tail: _*)
=======
  def X_FORWARDED_FOR(value: String): ParseResult[`X-Forwarded-For`] =
    new Http4sHeaderParser[`X-Forwarded-For`](value) with IpParser {
      def entry = rule {
        oneOrMore(
          (capture(IpV4Address | IpV6Address) ~> { s: String => Some(InetAddress.getByName(s)) }) |
            ("unknown" ~ push(None))).separatedBy(ListSep) ~
          EOL ~> { xs: Seq[Option[InetAddress]] =>
            `X-Forwarded-For`(xs.head, xs.tail: _*)
          }
>>>>>>> 2b6a345e
      }
    }.parse
}<|MERGE_RESOLUTION|>--- conflicted
+++ resolved
@@ -166,16 +166,6 @@
     def RWS = rule { oneOrMore(anyOf(" \t")) }
   }.parse
 
-<<<<<<< HEAD
-  def X_FORWARDED_FOR(value: String): ParseResult[`X-Forwarded-For`] = new Http4sHeaderParser[`X-Forwarded-For`](value) {
-    def entry = rule {
-      oneOrMore(
-        (IPv4Address ~> { b: Array[Byte] => Some(InetAddress.getByAddress(b)) }) |
-        (IPv6Address ~> { b: Array[Byte] => Some(InetAddress.getByAddress(b)) }) |
-        ("unknown" ~ push(None))).separatedBy(ListSep) ~
-        EOL ~> { xs: Seq[Option[InetAddress]] =>
-        `X-Forwarded-For`(xs.head, xs.tail: _*)
-=======
   def X_FORWARDED_FOR(value: String): ParseResult[`X-Forwarded-For`] =
     new Http4sHeaderParser[`X-Forwarded-For`](value) with IpParser {
       def entry = rule {
@@ -185,7 +175,6 @@
           EOL ~> { xs: Seq[Option[InetAddress]] =>
             `X-Forwarded-For`(xs.head, xs.tail: _*)
           }
->>>>>>> 2b6a345e
       }
     }.parse
 }