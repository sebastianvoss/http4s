--- conflicted
+++ resolved
@@ -12,11 +12,8 @@
 private[http4s] trait Rfc3986Parser
     extends Parser
     with Uri.Scheme.Parser
-<<<<<<< HEAD
     with Uri.UserInfo.Parser
-=======
     with Uri.Ipv4Address.Parser
->>>>>>> 81beb718
     with IpParser
     with StringBuilding {
   // scalastyle:off public.methods.have.type
