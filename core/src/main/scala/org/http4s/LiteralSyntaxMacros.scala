--- conflicted
+++ resolved
@@ -27,8 +27,6 @@
       "Ipv4Address",
       Uri.Ipv4Address.fromString(_).isRight,
       s => c.universe.reify(Uri.Ipv4Address.unsafeFromString(s.splice)))
-<<<<<<< HEAD
-=======
 
   def ipv6AddressInterpolator(c: blackbox.Context)(args: c.Expr[Any]*): c.Expr[Uri.Ipv6Address] =
     singlePartInterpolator(c)(
@@ -36,7 +34,6 @@
       "Ipv6Address",
       Uri.Ipv6Address.fromString(_).isRight,
       s => c.universe.reify(Uri.Ipv6Address.unsafeFromString(s.splice)))
->>>>>>> fa60bc6e
 
   def mediaTypeInterpolator(c: blackbox.Context)(args: c.Expr[Any]*): c.Expr[MediaType] =
     singlePartInterpolator(c)(
