package org.http4s

import cats._
import cats.arrow.Choice
import cats.data._
import cats.implicits._
import fs2._
<<<<<<< HEAD
import fs2.util.Suspendable
import org.http4s.batteries._
=======
>>>>>>> 2f1317dc

object Service {

  /**
    * Lifts a total function to a `Service`. The function is expected to handle
    * all requests it is given.  If `f` is a `PartialFunction`, use `apply`
    * instead.
    */
  def lift[F[_], A, B](f: A => F[B]): Service[F, A, B] =
    Kleisli(f)

  /** Lifts a partial function to an `Service`.  Responds with the
    * zero of [B] for any request where `pf` is not defined.
    */
  def apply[F[_], A, B: Monoid](pf: PartialFunction[A, F[B]])(implicit F: Applicative[F]): Service[F, A, B] =
    lift(req => pf.applyOrElse(req, Function.const(F.pure(Monoid[B].empty))))

  /**
    * Lifts a F into a [[Service]].
    *
    */
  def const[F[_], A, B](b: F[B]): Service[F, A, B] =
    lift(_ => b)

  /**
    *  Lifts a value into a [[Service]].
    *
    */
  def constVal[F[_], A, B](b: => B)(implicit F: Suspendable[F]): Service[F, A, B] =
    lift(_ => F.delay(b))

  /** Allows Service chainig through a `scalaz.Monoid` instance. */
  def withFallback[F[_], A, B](fallback: Service[F, A, B])(service: Service[F, A, B])(implicit M: Monoid[F[B]]): Service[F, A, B] =
    service |+| fallback

  /** A service that always returns the zero of B. */
  def empty[F[_]: Suspendable, A, B: Monoid]: Service[F, A, B] =
    constVal(Monoid[B].empty)
}<|MERGE_RESOLUTION|>--- conflicted
+++ resolved
@@ -5,11 +5,7 @@
 import cats.data._
 import cats.implicits._
 import fs2._
-<<<<<<< HEAD
 import fs2.util.Suspendable
-import org.http4s.batteries._
-=======
->>>>>>> 2f1317dc
 
 object Service {
 
