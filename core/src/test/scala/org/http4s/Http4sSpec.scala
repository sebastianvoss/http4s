/* checkAll and friends were copied from the scalaz-specs2 project.
 * Source file: src/main/scala/Spec.scala
 * Project address: https://github.com/typelevel/scalaz-specs2
 * Copyright (C) 2013 Lars Hupel
 * License: MIT. https://github.com/typelevel/scalaz-specs2/blob/master/LICENSE.txt
 * Commit df921e18cf8bf0fd0bb510133f1ca6e1caea512b
 * Copied on. 11/1/2015
 */

package org.http4s

import org.specs2.ScalaCheck
import org.specs2.execute.AsResult
import org.specs2.scalacheck.Parameters
import org.specs2.matcher._
import org.specs2.mutable.Specification
import org.specs2.specification.dsl.FragmentsDsl
import org.specs2.specification.create.{DefaultFragmentFactory=>ff}
import org.specs2.specification.core.Fragments
import org.scalacheck.util.{FreqMap, Pretty}
import org.typelevel.discipline.Laws

import scalaz.{-\/, \/-}
import scalaz.concurrent.Task
import scalaz.std.AllInstances
import org.scalacheck._

/**
 * Common stack for http4s' own specs.
 */
trait Http4sSpec extends Specification
  with ScalaCheck
  with AnyMatchers
  with OptionMatchers
  with DisjunctionMatchers
  with Http4s
  with TestInstances
  with AllInstances
  with FragmentsDsl
  with TaskMatchers
{
  implicit val params = Parameters(maxSize = 20)

  def checkAll(name: String, props: Properties)(implicit p: Parameters, f: FreqMap[Set[Any]] => Pretty) {
    addFragment(ff.text(s"$name  ${props.name} must satisfy"))
    addFragments(Fragments.foreach(props.properties) { case (name, prop) => 
      Fragments(name in check(prop, p, f)) 
    })
  }

  def checkAll(props: Properties)(implicit p: Parameters, f: FreqMap[Set[Any]] => Pretty) {
    addFragment(ff.text(s"${props.name} must satisfy"))
    addFragments(Fragments.foreach(props.properties) { case (name, prop) => 
      Fragments(name in check(prop, p, f)) 
    })
  }

  implicit def enrichProperties(props: Properties) = new {
    def withProp(propName: String, prop: Prop) = new Properties(props.name) {
      for {(name, p) <- props.properties} property(name) = p
        property(propName) = prop
    }
  }

<<<<<<< HEAD
  def beStatus(status: Status): Matcher[Response] = { resp: Response =>
    (resp.status == status) -> s" doesn't have status ${status}"
  }

  implicit class TaskMatchable[T](m: Matcher[T]) {
    def unsafePerformSync: Matcher[Task[T]] =
      unsafePerformSyncMatcher(m)

    private def unsafePerformSyncMatcher[T](m: Matcher[T]): Matcher[Task[T]] =
      new Matcher[Task[T]] {
        def apply[S <: Task[T]](a: Expectable[S]) = {
          a.value.unsafePerformSyncAttempt match {
            case \/-(v) =>
              val r = AsResult(createExpectable(v).applyMatcher(m))
              result(r.isSuccess, r.message, r.message, a)
            case -\/(t) =>
              val r = createExpectable(throw t).applyMatcher(m).toResult
              result(r.isSuccess, r.message, r.message, a)
          }
        }
      }
=======
  def checkAll(name: String, ruleSet: Laws#RuleSet)(implicit p: Parameters) = {
    s"""${ruleSet.name} laws must hold for ${name}""" in {
      Fragments.foreach(ruleSet.all.properties) { case (id, prop) =>
        id ! check(prop, p, defaultFreqMapPretty) ^ br
      }
    }
>>>>>>> eadf53c3
  }
}

<|MERGE_RESOLUTION|>--- conflicted
+++ resolved
@@ -62,7 +62,6 @@
     }
   }
 
-<<<<<<< HEAD
   def beStatus(status: Status): Matcher[Response] = { resp: Response =>
     (resp.status == status) -> s" doesn't have status ${status}"
   }
@@ -84,14 +83,14 @@
           }
         }
       }
-=======
+  }
+
   def checkAll(name: String, ruleSet: Laws#RuleSet)(implicit p: Parameters) = {
     s"""${ruleSet.name} laws must hold for ${name}""" in {
       Fragments.foreach(ruleSet.all.properties) { case (id, prop) =>
         id ! check(prop, p, defaultFreqMapPretty) ^ br
       }
     }
->>>>>>> eadf53c3
   }
 }
 
