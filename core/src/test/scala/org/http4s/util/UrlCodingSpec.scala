/**
  * Taken from https://github.com/scalatra/rl/blob/v0.4.10/core/src/test/scala/rl/UrlCodingSpec.scala
  * Copyright (c) 2011 Mojolly Ltd.
  */
package org.http4s
package util

import org.http4s.util.UrlCodingUtils._
<<<<<<< HEAD
import org.parboiled2.CharPredicate
import org.specs2.{ScalaCheck, Specification}

class UrlCodingSpec extends Specification with ScalaCheck {
  def is =

    "Encoding a URI should" ^
      "not change any of the allowed chars" ! {
        val encoded = urlEncode("abcdefghijklmnopqrstuvwxyzABCDEFGHIJKLMNOPQRSTUVWXYZ01234567890!$&'()*+,;=:/?@-._~")
        encoded must_== "abcdefghijklmnopqrstuvwxyzABCDEFGHIJKLMNOPQRSTUVWXYZ01234567890!$&'()*+,;=:/?@-._~"
      } ^
      "uppercase skipped encodings already in a string" ! {
        urlEncode("hello%3fworld", toSkip = Unreserved ++ "%") must_== "hello%3Fworld"
      } ^
      "leave alone invalid '%' escapes in a string" ! {
        urlEncode("%ag", toSkip = Unreserved ++ "%") must_== "%ag"
      } ^
      "leave alone invalid '%' escapes with special chars in a string" ! {
        urlEncode("%é0", toSkip = Unreserved ++ "%") must_== "%%C3%A90"
      } ^
      "leave alone invalid '%' escapes with single chars in a string" ! {
        urlEncode("%a", toSkip = Unreserved ++ "%") must_== "%a"
      } ^
      "leave alone dangling '%' escapes in a string" ! {
        urlEncode("%", toSkip = Unreserved ++ "%") must_== "%"
      } ^
      "percent encode spaces" ! {
        urlEncode("hello world") must_== "hello%20world"
      } ^
      "encode a letter with an accent as 2 values" ! {
        urlEncode("é") must_== "%C3%A9"
      } ^ p ^
    "Decoding a URI should" ^
      "not change any of the allowed chars" ! {
        val decoded = urlDecode("abcdefghijklmnopqrstuvwxyzABCDEFGHIJKLMNOPQRSTUVWXYZ01234567890!$&'()*,;=:/?#[]@-._~")
        decoded must_== "abcdefghijklmnopqrstuvwxyzABCDEFGHIJKLMNOPQRSTUVWXYZ01234567890!$&'()*,;=:/?#[]@-._~"
      } ^
      "leave Fußgängerübergänge as is" ! {
        urlDecode("Fußgängerübergänge") must_== "Fußgängerübergänge"
      } ^
      "not overflow on all utf-8 chars" ! {
        urlDecode("äéèüああああああああ") must_== "äéèüああああああああ"
      } ^
      "decode a pct encoded string" ! {
        urlDecode("hello%20world") must_== "hello world"
      } ^
      "gracefully handle '%' encoding errors" ! {
        urlDecode("%") must_== "%"
        urlDecode("%2") must_== "%2"
        urlDecode("%20") must_== " "
      } ^
      "decode value consisting of 2 values to 1 char" ! {
        urlDecode("%C3%A9") must_== "é"
      } ^
      "skip the chars in toSkip when decoding" ^
        "skips '%2F' when decoding" ! { urlDecode("%2F", toSkip = CharPredicate("/?#")) must_== "%2F" } ^
        "skips '%23' when decoding" ! { urlDecode("%23", toSkip = CharPredicate("/?#")) must_== "%23" } ^
        "skips '%3F' when decoding" ! { urlDecode("%3F", toSkip = CharPredicate("/?#")) must_== "%3F" } ^
        "still encodes others" ! { urlDecode("br%C3%BCcke", toSkip = CharPredicate("/?#")) must_== "brücke"} ^
        "handles mixed" ! { urlDecode("/ac%2Fdc/br%C3%BCcke%2342%3Fcheck", toSkip = CharPredicate("/?#")) must_== "/ac%2Fdc/brücke%2342%3Fcheck"} ^ p ^
    "The plusIsSpace flag specifies how to treat pluses" ^
      "it treats + as allowed when the plusIsSpace flag is either not supplied or supplied as false" ! {
        urlDecode("+") must_== "+"
        urlDecode("+", plusIsSpace = false) must_== "+"
      } ^
      "it decodes + as space when the plusIsSpace flag is true" ! {
        urlDecode("+", plusIsSpace = true) must_== " "
      } ^ p ^
    "urlDecode(urlEncode(s)) == s" ! {
      prop { (s: String) => urlDecode(urlEncode(s)) must_== s }
    } ^ end
=======

import scala.collection.immutable.BitSet

class UrlCodingSpec extends Http4sSpec {
  def bitSet(s: String): BitSet = BitSet(s.toSet[Char].map(_.toInt).toSeq: _*)

  "Encoding a URI" should {
    "not change any of the allowed chars" in {
      val encoded = urlEncode("abcdefghijklmnopqrstuvwxyzABCDEFGHIJKLMNOPQRSTUVWXYZ01234567890!$&'()*+,;=:/?@-._~")
      encoded must_== "abcdefghijklmnopqrstuvwxyzABCDEFGHIJKLMNOPQRSTUVWXYZ01234567890!$&'()*+,;=:/?@-._~"
    }
    "not uppercase hex digits after percent chars that will be encoded" in {
      // https://github.com/http4s/http4s/issues/720
      urlEncode("hello%3fworld") must_== "hello%253fworld"
    }
    "percent encode spaces" in {
      urlEncode("hello world") must_== "hello%20world"
    }
    "encode a letter with an accent as 2 values" in {
      urlEncode("é") must_== "%C3%A9"
    }
  }
  "Decoding a URI" should {
    "not change any of the allowed chars" in {
      val decoded = urlDecode("abcdefghijklmnopqrstuvwxyzABCDEFGHIJKLMNOPQRSTUVWXYZ01234567890!$&'()*,;=:/?#[]@-._~")
      decoded must_== "abcdefghijklmnopqrstuvwxyzABCDEFGHIJKLMNOPQRSTUVWXYZ01234567890!$&'()*,;=:/?#[]@-._~"
    }
    "leave Fußgängerübergänge as is" in {
      urlDecode("Fußgängerübergänge") must_== "Fußgängerübergänge"
    }
    "not overflow on all utf-8 chars" in {
      urlDecode("äéèüああああああああ") must_== "äéèüああああああああ"
    }
    "decode a pct encoded string" in {
      urlDecode("hello%20world") must_== "hello world"
    }
    "gracefully handle '%' encoding errors" in {
      urlDecode("%") must_== "%"
      urlDecode("%2") must_== "%2"
      urlDecode("%20") must_== " "
    }
    "decode value consisting of 2 values to 1 char" in {
      urlDecode("%C3%A9") must_== "é"
    }
    "skip the chars in toSkip when decoding" in {
      "skips '%2F' when decoding" in { urlDecode("%2F", toSkip = bitSet("/?#")) must_== "%2F" }
      "skips '%23' when decoding" in { urlDecode("%23", toSkip = bitSet("/?#")) must_== "%23" }
      "skips '%3F' when decoding" in { urlDecode("%3F", toSkip = bitSet("/?#")) must_== "%3F" }
    }
    "still encodes others" in { urlDecode("br%C3%BCcke", toSkip = bitSet("/?#")) must_== "brücke"}
    "handles mixed" in { urlDecode("/ac%2Fdc/br%C3%BCcke%2342%3Fcheck", toSkip = bitSet("/?#")) must_== "/ac%2Fdc/brücke%2342%3Fcheck"}
  }
  "The plusIsSpace flag" should {
    "treats + as allowed when the plusIsSpace flag is either not supplied or supplied as false" in {
      urlDecode("+") must_== "+"
      urlDecode("+", plusIsSpace = false) must_== "+"
    }
    "decode + as space when the plusIsSpace flag is true" in {
      urlDecode("+", plusIsSpace = true) must_== " "
    }
  }

  "urlDecode(urlEncode(s)) == s" should {
    "for all s" in prop { (s: String) =>
      urlDecode(urlEncode(s)) must_== s
    }
    """for "%ab"""" in {
      // Special case that triggers https://github.com/http4s/http4s/issues/720,
      // not likely to be uncovered by the generator.
      urlDecode(urlEncode("%ab")) must_== "%ab"
    }
    """when decode skips a skipped percent encoding""" in {
      // This is a silly thing to do, but as long as the API allows it, it would
      // be good to know if it breaks.
      urlDecode(urlEncode("%2f", toSkip = bitSet("%")), toSkip = bitSet("/")) must_== "%2f"
    }    
  }
>>>>>>> 6140b360
}<|MERGE_RESOLUTION|>--- conflicted
+++ resolved
@@ -6,85 +6,9 @@
 package util
 
 import org.http4s.util.UrlCodingUtils._
-<<<<<<< HEAD
 import org.parboiled2.CharPredicate
-import org.specs2.{ScalaCheck, Specification}
-
-class UrlCodingSpec extends Specification with ScalaCheck {
-  def is =
-
-    "Encoding a URI should" ^
-      "not change any of the allowed chars" ! {
-        val encoded = urlEncode("abcdefghijklmnopqrstuvwxyzABCDEFGHIJKLMNOPQRSTUVWXYZ01234567890!$&'()*+,;=:/?@-._~")
-        encoded must_== "abcdefghijklmnopqrstuvwxyzABCDEFGHIJKLMNOPQRSTUVWXYZ01234567890!$&'()*+,;=:/?@-._~"
-      } ^
-      "uppercase skipped encodings already in a string" ! {
-        urlEncode("hello%3fworld", toSkip = Unreserved ++ "%") must_== "hello%3Fworld"
-      } ^
-      "leave alone invalid '%' escapes in a string" ! {
-        urlEncode("%ag", toSkip = Unreserved ++ "%") must_== "%ag"
-      } ^
-      "leave alone invalid '%' escapes with special chars in a string" ! {
-        urlEncode("%é0", toSkip = Unreserved ++ "%") must_== "%%C3%A90"
-      } ^
-      "leave alone invalid '%' escapes with single chars in a string" ! {
-        urlEncode("%a", toSkip = Unreserved ++ "%") must_== "%a"
-      } ^
-      "leave alone dangling '%' escapes in a string" ! {
-        urlEncode("%", toSkip = Unreserved ++ "%") must_== "%"
-      } ^
-      "percent encode spaces" ! {
-        urlEncode("hello world") must_== "hello%20world"
-      } ^
-      "encode a letter with an accent as 2 values" ! {
-        urlEncode("é") must_== "%C3%A9"
-      } ^ p ^
-    "Decoding a URI should" ^
-      "not change any of the allowed chars" ! {
-        val decoded = urlDecode("abcdefghijklmnopqrstuvwxyzABCDEFGHIJKLMNOPQRSTUVWXYZ01234567890!$&'()*,;=:/?#[]@-._~")
-        decoded must_== "abcdefghijklmnopqrstuvwxyzABCDEFGHIJKLMNOPQRSTUVWXYZ01234567890!$&'()*,;=:/?#[]@-._~"
-      } ^
-      "leave Fußgängerübergänge as is" ! {
-        urlDecode("Fußgängerübergänge") must_== "Fußgängerübergänge"
-      } ^
-      "not overflow on all utf-8 chars" ! {
-        urlDecode("äéèüああああああああ") must_== "äéèüああああああああ"
-      } ^
-      "decode a pct encoded string" ! {
-        urlDecode("hello%20world") must_== "hello world"
-      } ^
-      "gracefully handle '%' encoding errors" ! {
-        urlDecode("%") must_== "%"
-        urlDecode("%2") must_== "%2"
-        urlDecode("%20") must_== " "
-      } ^
-      "decode value consisting of 2 values to 1 char" ! {
-        urlDecode("%C3%A9") must_== "é"
-      } ^
-      "skip the chars in toSkip when decoding" ^
-        "skips '%2F' when decoding" ! { urlDecode("%2F", toSkip = CharPredicate("/?#")) must_== "%2F" } ^
-        "skips '%23' when decoding" ! { urlDecode("%23", toSkip = CharPredicate("/?#")) must_== "%23" } ^
-        "skips '%3F' when decoding" ! { urlDecode("%3F", toSkip = CharPredicate("/?#")) must_== "%3F" } ^
-        "still encodes others" ! { urlDecode("br%C3%BCcke", toSkip = CharPredicate("/?#")) must_== "brücke"} ^
-        "handles mixed" ! { urlDecode("/ac%2Fdc/br%C3%BCcke%2342%3Fcheck", toSkip = CharPredicate("/?#")) must_== "/ac%2Fdc/brücke%2342%3Fcheck"} ^ p ^
-    "The plusIsSpace flag specifies how to treat pluses" ^
-      "it treats + as allowed when the plusIsSpace flag is either not supplied or supplied as false" ! {
-        urlDecode("+") must_== "+"
-        urlDecode("+", plusIsSpace = false) must_== "+"
-      } ^
-      "it decodes + as space when the plusIsSpace flag is true" ! {
-        urlDecode("+", plusIsSpace = true) must_== " "
-      } ^ p ^
-    "urlDecode(urlEncode(s)) == s" ! {
-      prop { (s: String) => urlDecode(urlEncode(s)) must_== s }
-    } ^ end
-=======
-
-import scala.collection.immutable.BitSet
 
 class UrlCodingSpec extends Http4sSpec {
-  def bitSet(s: String): BitSet = BitSet(s.toSet[Char].map(_.toInt).toSeq: _*)
-
   "Encoding a URI" should {
     "not change any of the allowed chars" in {
       val encoded = urlEncode("abcdefghijklmnopqrstuvwxyzABCDEFGHIJKLMNOPQRSTUVWXYZ01234567890!$&'()*+,;=:/?@-._~")
@@ -124,12 +48,12 @@
       urlDecode("%C3%A9") must_== "é"
     }
     "skip the chars in toSkip when decoding" in {
-      "skips '%2F' when decoding" in { urlDecode("%2F", toSkip = bitSet("/?#")) must_== "%2F" }
-      "skips '%23' when decoding" in { urlDecode("%23", toSkip = bitSet("/?#")) must_== "%23" }
-      "skips '%3F' when decoding" in { urlDecode("%3F", toSkip = bitSet("/?#")) must_== "%3F" }
+      "skips '%2F' when decoding" in { urlDecode("%2F", toSkip = CharPredicate("/?#")) must_== "%2F" }
+      "skips '%23' when decoding" in { urlDecode("%23", toSkip = CharPredicate("/?#")) must_== "%23" }
+      "skips '%3F' when decoding" in { urlDecode("%3F", toSkip = CharPredicate("/?#")) must_== "%3F" }
     }
-    "still encodes others" in { urlDecode("br%C3%BCcke", toSkip = bitSet("/?#")) must_== "brücke"}
-    "handles mixed" in { urlDecode("/ac%2Fdc/br%C3%BCcke%2342%3Fcheck", toSkip = bitSet("/?#")) must_== "/ac%2Fdc/brücke%2342%3Fcheck"}
+    "still encodes others" in { urlDecode("br%C3%BCcke", toSkip = CharPredicate("/?#")) must_== "brücke"}
+    "handles mixed" in { urlDecode("/ac%2Fdc/br%C3%BCcke%2342%3Fcheck", toSkip = CharPredicate("/?#")) must_== "/ac%2Fdc/brücke%2342%3Fcheck"}
   }
   "The plusIsSpace flag" should {
     "treats + as allowed when the plusIsSpace flag is either not supplied or supplied as false" in {
@@ -153,8 +77,7 @@
     """when decode skips a skipped percent encoding""" in {
       // This is a silly thing to do, but as long as the API allows it, it would
       // be good to know if it breaks.
-      urlDecode(urlEncode("%2f", toSkip = bitSet("%")), toSkip = bitSet("/")) must_== "%2f"
+      urlDecode(urlEncode("%2f", toSkip = CharPredicate("%")), toSkip = CharPredicate("/")) must_== "%2f"
     }    
   }
->>>>>>> 6140b360
 }