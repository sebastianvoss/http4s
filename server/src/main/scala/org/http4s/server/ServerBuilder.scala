package org.http4s
package server

import java.net.{InetAddress, InetSocketAddress}
import java.util.concurrent.ExecutorService
import javax.net.ssl.SSLContext

<<<<<<< HEAD
import cats.effect._
=======
>>>>>>> f0096e5b
import fs2._
import org.http4s.server.SSLKeyStoreSupport.StoreInfo

import scala.concurrent.ExecutionContext
import scala.concurrent.duration._

<<<<<<< HEAD
trait ServerBuilder[F[_]] {
=======
trait ServerBuilder {
>>>>>>> f0096e5b
  import ServerBuilder._

  type Self <: ServerBuilder[F]

  def bindSocketAddress(socketAddress: InetSocketAddress): Self

  final def bindHttp(port: Int = DefaultHttpPort, host: String = DefaultHost): Self =
    bindSocketAddress(InetSocketAddress.createUnresolved(host, port))

  final def bindLocal(port: Int): Self = bindHttp(port, DefaultHost)

  final def bindAny(host: String = DefaultHost): Self = bindHttp(0, host)

  @deprecated("Use withExecutionContext", "0.17")
  def withExecutorService(executorService: ExecutorService): Self =
    withExecutionContext(ExecutionContext.fromExecutorService(executorService))

  def withExecutionContext(executionContext: ExecutionContext): Self

  def mountService(service: HttpService[F], prefix: String = ""): Self

  /** Returns a task to start a server.  The task completes with a
    * reference to the server when it has started.
    */
  def start: F[Server[F]]

  /**
   * Runs the server as a process that never emits.  Useful for a server
   * that runs for the rest of the JVM's life.
   */
  final def serve(implicit F: Async[F]): Stream[F, Nothing] =
    Stream.bracket(start)({ _: Server[F] =>
      Stream.eval_(F.async[Unit](_ => ()))
    }, _.shutdown)
}

object ServerBuilder {
  // Defaults for core server builder functionality
  val LoopbackAddress = InetAddress.getLoopbackAddress.getHostAddress
  val DefaultHost = LoopbackAddress
  val DefaultHttpPort = 8080
  val DefaultSocketAddress = InetSocketAddress.createUnresolved(DefaultHost, DefaultHttpPort)
}

trait IdleTimeoutSupport[F[_]] { this: ServerBuilder[F] =>
  def withIdleTimeout(idleTimeout: Duration): Self
}
object IdleTimeoutSupport {
  val DefaultIdleTimeout = 30.seconds
}

trait AsyncTimeoutSupport[F[_]] { this: ServerBuilder[F] =>
  def withAsyncTimeout(asyncTimeout: Duration): Self
}
object AsyncTimeoutSupport {
  val DefaultAsyncTimeout = 30.seconds
}

sealed trait SSLConfig

final case class KeyStoreBits(keyStore: StoreInfo,
  keyManagerPassword: String,
  protocol: String,
  trustStore: Option[StoreInfo],
  clientAuth: Boolean) extends SSLConfig

final case class SSLContextBits(sslContext: SSLContext, clientAuth: Boolean) extends SSLConfig

trait SSLKeyStoreSupport[F[_]] { this: ServerBuilder[F] =>
  def withSSL(keyStore: StoreInfo,
    keyManagerPassword: String,
              protocol: String = "TLS",
            trustStore: Option[StoreInfo] = None,
            clientAuth: Boolean = false): Self
}
object SSLKeyStoreSupport {
  final case class StoreInfo(path: String, password: String)
}

trait SSLContextSupport[F[_]] { this: ServerBuilder[F] =>
  def withSSLContext(sslContext: SSLContext, clientAuth: Boolean = false): Self
}

/*
trait MetricsSupport { this: ServerBuilder =>
  /**
   * Triggers collection of backend-specific Metrics into the specified `MetricRegistry`.
   */
  def withMetricRegistry(metricRegistry: MetricRegistry): Self

  /** Sets the prefix for metrics gathered by the server.*/
  def withMetricPrefix(metricPrefix: String): Self
}
object MetricsSupport {
  val DefaultPrefix = "org.http4s.server"
}
 */

trait WebSocketSupport[F[_]] { this: ServerBuilder[F] =>
  /* Enable websocket support */
  def withWebSockets(enableWebsockets: Boolean): Self
}<|MERGE_RESOLUTION|>--- conflicted
+++ resolved
@@ -5,21 +5,14 @@
 import java.util.concurrent.ExecutorService
 import javax.net.ssl.SSLContext
 
-<<<<<<< HEAD
 import cats.effect._
-=======
->>>>>>> f0096e5b
 import fs2._
 import org.http4s.server.SSLKeyStoreSupport.StoreInfo
 
 import scala.concurrent.ExecutionContext
 import scala.concurrent.duration._
 
-<<<<<<< HEAD
 trait ServerBuilder[F[_]] {
-=======
-trait ServerBuilder {
->>>>>>> f0096e5b
   import ServerBuilder._
 
   type Self <: ServerBuilder[F]
