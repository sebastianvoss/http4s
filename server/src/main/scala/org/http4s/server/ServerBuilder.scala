package org.http4s
package server

import java.net.{InetAddress, InetSocketAddress}
import java.util.concurrent.ExecutorService
import javax.net.ssl.SSLContext

import org.http4s.server.SSLKeyStoreSupport.StoreInfo
import org.http4s.util.threads.DefaultPool

import scala.concurrent.duration._
<<<<<<< HEAD

import fs2._
=======
import scalaz.concurrent.{Strategy, Task}
import scalaz.stream.Process
>>>>>>> 858af9a8

trait ServerBuilder {
  import ServerBuilder._

  type Self <: ServerBuilder

  def bindSocketAddress(socketAddress: InetSocketAddress): Self

  final def bindHttp(port: Int = DefaultHttpPort, host: String = DefaultHost): Self =
    bindSocketAddress(InetSocketAddress.createUnresolved(host, port))

  final def bindLocal(port: Int): Self = bindHttp(port, DefaultHost)

  final def bindAny(host: String = DefaultHost): Self = bindHttp(0, host)

  def withServiceExecutor(executorService: ExecutorService): Self

  def mountService(service: HttpService, prefix: String = ""): Self

  /** Returns a task to start a server.  The task completes with a
    * reference to the server when it has started.
    */
  def start: Task[Server]

  /** Convenience method to run a server.  The method blocks
    * until the server is started.
    */
  final def run: Server =
<<<<<<< HEAD
    start.unsafeRun
=======
    start.unsafePerformSync

  /**
   * Runs the server as a process that never emits.  Useful for a server
   * that runs for the rest of the JVM's life.
   */
  final def serve: Process[Task, Nothing] =
    Process.bracket(start)(s => Process.eval_(s.shutdown)) { s: Server =>
      Process.eval_(Task.async[Unit](_ => ()))
    }
>>>>>>> 858af9a8
}

object ServerBuilder {
  // Defaults for core server builder functionality
  val LoopbackAddress = InetAddress.getLoopbackAddress.getHostAddress
  val DefaultHost = LoopbackAddress
  val DefaultHttpPort = 8080
  val DefaultSocketAddress = InetSocketAddress.createUnresolved(DefaultHost, DefaultHttpPort)
}

trait IdleTimeoutSupport { this: ServerBuilder =>
  def withIdleTimeout(idleTimeout: Duration): Self
}
object IdleTimeoutSupport {
  val DefaultIdleTimeout = 30.seconds
}

trait AsyncTimeoutSupport { this: ServerBuilder =>
  def withAsyncTimeout(asyncTimeout: Duration): Self
}
object AsyncTimeoutSupport {
  val DefaultAsyncTimeout = 30.seconds
}

sealed trait SSLConfig

final case class KeyStoreBits(keyStore: StoreInfo,
  keyManagerPassword: String,
  protocol: String,
  trustStore: Option[StoreInfo],
  clientAuth: Boolean) extends SSLConfig

final case class SSLContextBits(sslContext: SSLContext, clientAuth: Boolean) extends SSLConfig

trait SSLKeyStoreSupport { this: ServerBuilder =>
  def withSSL(keyStore: StoreInfo,
    keyManagerPassword: String,
              protocol: String = "TLS",
            trustStore: Option[StoreInfo] = None,
            clientAuth: Boolean = false): Self
}
object SSLKeyStoreSupport {
  final case class StoreInfo(path: String, password: String)
}

trait SSLContextSupport { this: ServerBuilder =>
  def withSSLContext(sslContext: SSLContext, clientAuth: Boolean = false): Self
}

/*
trait MetricsSupport { this: ServerBuilder =>
  /**
   * Triggers collection of backend-specific Metrics into the specified `MetricRegistry`.
   */
  def withMetricRegistry(metricRegistry: MetricRegistry): Self

  /** Sets the prefix for metrics gathered by the server.*/
  def withMetricPrefix(metricPrefix: String): Self
}
object MetricsSupport {
  val DefaultPrefix = "org.http4s.server"
}
 */

trait WebSocketSupport { this: ServerBuilder =>
  /* Enable websocket support */
  def withWebSockets(enableWebsockets: Boolean): Self
}<|MERGE_RESOLUTION|>--- conflicted
+++ resolved
@@ -9,13 +9,8 @@
 import org.http4s.util.threads.DefaultPool
 
 import scala.concurrent.duration._
-<<<<<<< HEAD
 
 import fs2._
-=======
-import scalaz.concurrent.{Strategy, Task}
-import scalaz.stream.Process
->>>>>>> 858af9a8
 
 trait ServerBuilder {
   import ServerBuilder._
@@ -44,20 +39,16 @@
     * until the server is started.
     */
   final def run: Server =
-<<<<<<< HEAD
     start.unsafeRun
-=======
-    start.unsafePerformSync
 
   /**
    * Runs the server as a process that never emits.  Useful for a server
    * that runs for the rest of the JVM's life.
    */
-  final def serve: Process[Task, Nothing] =
-    Process.bracket(start)(s => Process.eval_(s.shutdown)) { s: Server =>
-      Process.eval_(Task.async[Unit](_ => ()))
-    }
->>>>>>> 858af9a8
+  final def serve: Stream[Task, Nothing] =
+    Stream.bracket(start)({s: Server =>
+      Stream.eval_(Task.async[Unit](_ => ())(Strategy.sequential))
+    }, _.shutdown)
 }
 
 object ServerBuilder {
