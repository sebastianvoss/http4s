package org.http4s
package server
package staticcontent

import cats.data._
import cats.effect._
import java.io.File
import org.http4s.headers.Range.SubRange
import org.http4s.headers._
import scala.concurrent.ExecutionContext

object FileService {
  type PathCollector[F[_]] = (File, Config[F], Request[F]) => OptionT[F, Response[F]]

  /** [[org.http4s.server.staticcontent.FileService]] configuration
    *
    * @param systemPath path prefix to the folder from which content will be served
    * @param pathPrefix prefix of Uri from which content will be served
    * @param pathCollector function that performs the work of collecting the file or rendering the directory into a response.
    * @param bufferSize buffer size to use for internal read buffers
    * @param executionContext `ExecutionContext` to use when collecting content
    * @param cacheStrategy strategy to use for caching purposes. Default to no caching.
    */
  final case class Config[F[_]](
      systemPath: String,
      pathCollector: PathCollector[F],
      pathPrefix: String,
      bufferSize: Int,
      executionContext: ExecutionContext,
      cacheStrategy: CacheStrategy[F])

  object Config {
    def apply[F[_]: Sync](
        systemPath: String,
        pathPrefix: String = "",
        bufferSize: Int = 50 * 1024,
        executionContext: ExecutionContext = ExecutionContext.global,
        cacheStrategy: CacheStrategy[F] = NoopCacheStrategy[F]): Config[F] = {
      val pathCollector: PathCollector[F] = filesOnly
      Config(systemPath, pathCollector, pathPrefix, bufferSize, executionContext, cacheStrategy)
    }
  }

  /** Make a new [[org.http4s.HttpService]] that serves static files. */
  private[staticcontent] def apply[F[_]](config: Config[F])(implicit F: Sync[F]): HttpService[F] =
    Kleisli {
      case request if request.pathInfo.startsWith(config.pathPrefix) =>
        getFile(s"${config.systemPath}/${getSubPath(request.pathInfo, config.pathPrefix)}")
          .flatMap(f => config.pathCollector(f, config, request))
          .semiflatMap(config.cacheStrategy.cache(request.pathInfo, _))
      case _ => OptionT.none
    }

  private def filesOnly[F[_]](file: File, config: Config[F], req: Request[F])(
      implicit F: Sync[F]): OptionT[F, Response[F]] =
    OptionT(F.suspend {
      if (file.isDirectory) StaticFile.fromFile(new File(file, "index.html"), Some(req)).value
      else if (!file.isFile) F.pure(None)
      else
        getPartialContentFile(file, config, req)
          .orElse(
            StaticFile
              .fromFile(file, config.bufferSize, Some(req))
              .map(_.putHeaders(AcceptRangeHeader))
          )
          .value
    })

  private def validRange(start: Long, end: Option[Long], fileLength: Long): Boolean =
    start < fileLength && (end match {
      case Some(end) => start >= 0 && start <= end
      case None => start >= 0 || fileLength + start - 1 >= 0
    })

  // Attempt to find a Range header and collect only the subrange of content requested
  private def getPartialContentFile[F[_]](file: File, config: Config[F], req: Request[F])(
      implicit F: Sync[F]): OptionT[F, Response[F]] =
    OptionT.fromOption[F](req.headers.get(Range)).flatMap {
      case Range(RangeUnit.Bytes, NonEmptyList(SubRange(s, e), Nil))
          if validRange(s, e, file.length) =>
        OptionT(F.suspend {
          val size = file.length()
          val start = if (s >= 0) s else math.max(0, size + s)
          val end = math.min(size - 1, e.getOrElse(size - 1)) // end is inclusive

          StaticFile
            .fromFile(file, start, end + 1, config.bufferSize, Some(req))
            .map { resp =>
              val hs: Headers = resp.headers
                .put(AcceptRangeHeader, `Content-Range`(SubRange(start, end), Some(size)))
              resp.copy(status = Status.PartialContent, headers = hs)
            }
            .value
        })

      case _ => OptionT.none
    }

  // Attempts to sanitize the file location and retrieve the file. Returns None if the file doesn't exist.
<<<<<<< HEAD
  private def getFile[F[_]](unsafePath: String)(implicit F: Sync[F]): OptionT[F, File] =
    OptionT(F.delay {
      val f = new File(sanitize(unsafePath))
      if (f.exists()) Some(f)
      else None
    })
=======
  private def getFile(unsafePath: String): OptionT[Task, File] = OptionT(Task.delay {
    val f = new File(PathNormalizer.removeDotSegments(unsafePath))
    if (f.exists()) Some(f)
    else None
  })
>>>>>>> e3592c5a
}<|MERGE_RESOLUTION|>--- conflicted
+++ resolved
@@ -97,18 +97,10 @@
     }
 
   // Attempts to sanitize the file location and retrieve the file. Returns None if the file doesn't exist.
-<<<<<<< HEAD
   private def getFile[F[_]](unsafePath: String)(implicit F: Sync[F]): OptionT[F, File] =
     OptionT(F.delay {
-      val f = new File(sanitize(unsafePath))
+      val f = new File(PathNormalizer.removeDotSegments(unsafePath))
       if (f.exists()) Some(f)
       else None
     })
-=======
-  private def getFile(unsafePath: String): OptionT[Task, File] = OptionT(Task.delay {
-    val f = new File(PathNormalizer.removeDotSegments(unsafePath))
-    if (f.exists()) Some(f)
-    else None
-  })
->>>>>>> e3592c5a
 }