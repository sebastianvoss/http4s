package org.http4s
package server
package middleware

import cats._
<<<<<<< HEAD
import cats.data.Kleisli
import cats.implicits._
import org.http4s.server.middleware.URITranslation.translateRoot
=======
import cats.data.{Kleisli, OptionT}
>>>>>>> 1fc8f890

/** Removes a trailing slash from [[Request]] path
  *
  * If a route exists with a file style [[Uri]], eg "/foo",
  * this middleware will cause [[Request]]s with uri = "/foo" and
  * uri = "/foo/" to match the route.
  */
object AutoSlash {
  def apply[F[_], G[_], B](@deprecatedName('service) http: Kleisli[F, Request[G], B])(
      implicit F: MonoidK[F],
      G: Functor[G]): Kleisli[F, Request[G], B] =
    Kleisli { req =>
      http(req) <+> {
        val pathInfo = req.pathInfo
        val scriptName = req.scriptName

        if (pathInfo.isEmpty || pathInfo.charAt(pathInfo.length - 1) != '/') {
          F.empty
        } else if (scriptName.isEmpty) {
          // Request has not been translated already
          http.apply(req.withPathInfo(pathInfo.substring(0, pathInfo.length - 1)))
        } else {
          // Request has been translated at least once, redo the translation
<<<<<<< HEAD
          val translated = translateRoot(scriptName)(http)
=======
          val translated = TranslateUri(scriptName)(service)
>>>>>>> 1fc8f890
          translated.apply(req.withPathInfo(pathInfo.substring(0, pathInfo.length - 1)))
        }
      }
    }
}<|MERGE_RESOLUTION|>--- conflicted
+++ resolved
@@ -3,13 +3,8 @@
 package middleware
 
 import cats._
-<<<<<<< HEAD
 import cats.data.Kleisli
 import cats.implicits._
-import org.http4s.server.middleware.URITranslation.translateRoot
-=======
-import cats.data.{Kleisli, OptionT}
->>>>>>> 1fc8f890
 
 /** Removes a trailing slash from [[Request]] path
   *
@@ -33,11 +28,7 @@
           http.apply(req.withPathInfo(pathInfo.substring(0, pathInfo.length - 1)))
         } else {
           // Request has been translated at least once, redo the translation
-<<<<<<< HEAD
-          val translated = translateRoot(scriptName)(http)
-=======
-          val translated = TranslateUri(scriptName)(service)
->>>>>>> 1fc8f890
+          val translated = TranslateUri(scriptName)(http)
           translated.apply(req.withPathInfo(pathInfo.substring(0, pathInfo.length - 1)))
         }
       }
