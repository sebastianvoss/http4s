--- conflicted
+++ resolved
@@ -1,17 +1,10 @@
 package org.http4s
 package server
 
-<<<<<<< HEAD
 import cats.effect.IO
-import java.net.URL
+import java.net.{HttpURLConnection, URL}
+import java.nio.charset.StandardCharsets
 import org.http4s.dsl.Http4sDsl
-=======
-import java.net.HttpURLConnection
-import java.net.URL
-import java.nio.charset.StandardCharsets
-import fs2.Task
-import org.http4s.dsl._
->>>>>>> 34c90aef
 import org.specs2.specification.AfterAll
 import scala.io.Source
 
@@ -28,14 +21,10 @@
           Ok(thread)
 
         case GET -> Root / "thread" / "effect" =>
-<<<<<<< HEAD
           IO(Thread.currentThread.getName).flatMap(Ok(_))
-=======
-          Task.delay(Thread.currentThread.getName).flatMap(Ok(_))
 
         case req @ POST -> Root / "echo" =>
           Ok(req.body)
->>>>>>> 34c90aef
       })
       .start
       .unsafeRunSync()
