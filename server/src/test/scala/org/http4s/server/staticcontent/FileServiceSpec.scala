package org.http4s
package server
package staticcontent

import cats.effect.IO
import fs2._
import java.io.File
import java.nio.file._
import org.http4s.Uri.uri
import org.http4s.headers.Range.SubRange
import org.http4s.server.middleware.TranslateUri
import org.http4s.testing.Http4sLegacyMatchersIO

<<<<<<< HEAD
class FileServiceSpec extends Http4sSpec with StaticContentShared with Http4sLegacyMatchersIO {
  val routes = fileService(
    FileService.Config[IO](new File(getClass.getResource("/").toURI).getPath, testBlocker))
=======
class FileServiceSpec extends Http4sSpec with StaticContentShared {
  val defaultSystemPath = test.BuildInfo.test_resourceDirectory.getAbsolutePath
  val routes = fileService(FileService.Config[IO](defaultSystemPath))
>>>>>>> 9f8cf8fc

  "FileService" should {
    "Respect UriTranslation" in {
      val app = TranslateUri("/foo")(routes).orNotFound

      {
        val req = Request[IO](uri = uri("/foo/testresource.txt"))
        app(req) must returnBody(testResource)
        app(req) must returnStatus(Status.Ok)
      }

      {
        val req = Request[IO](uri = uri("/testresource.txt"))
        app(req) must returnStatus(Status.NotFound)
      }
    }

    "Return a 200 Ok file" in {
      val req = Request[IO](uri = uri("/testresource.txt"))
      routes.orNotFound(req) must returnBody(testResource)
      routes.orNotFound(req) must returnStatus(Status.Ok)
    }

    "Decodes path segments" in {
      val req = Request[IO](uri = uri("/space+truckin%27.txt"))
      routes.orNotFound(req) must returnStatus(Status.Ok)
    }

    "Respect the path prefix" in {
      val relativePath = "testresource.txt"
      val s0 = fileService(
        FileService.Config[IO](
          systemPath = defaultSystemPath,
          pathPrefix = "/path-prefix"
        ))
      val file = Paths.get(defaultSystemPath).resolve(relativePath).toFile
      file.exists() must beTrue
      val uri = Uri.unsafeFromString("/path-prefix/" + relativePath)
      val req = Request[IO](uri = uri)
      s0.orNotFound(req) must returnStatus(Status.Ok)
    }

    "Return a 400 if the request tries to escape the context" in {
      val relativePath = "../testresource.txt"
      val systemPath = Paths.get(defaultSystemPath).resolve("testDir")
      val file = systemPath.resolve(relativePath).toFile
      file.exists() must beTrue

      val uri = Uri.unsafeFromString("/" + relativePath)
      val req = Request[IO](uri = uri)
      val s0 = fileService(
        FileService.Config[IO](
          systemPath = systemPath.toString
        ))
      s0.orNotFound(req) must returnStatus(Status.BadRequest)
    }

    "Return a 400 on path traversal, even if it's inside the context" in {
      val relativePath = "testDir/../testresource.txt"
      val file = Paths.get(defaultSystemPath).resolve(relativePath).toFile
      file.exists() must beTrue

      val uri = Uri.unsafeFromString("/" + relativePath)
      val req = Request[IO](uri = uri)
      routes.orNotFound(req) must returnStatus(Status.BadRequest)
    }

    "Return a 404 Not Found if the request tries to escape the context with a partial system path prefix match" in {
      val relativePath = "Dir/partial-prefix.txt"
      val file = Paths.get(defaultSystemPath).resolve(relativePath).toFile
      file.exists() must beTrue

      val uri = Uri.unsafeFromString("/test" + relativePath)
      val req = Request[IO](uri = uri)
      val s0 = fileService(
        FileService.Config[IO](
          systemPath = Paths.get(defaultSystemPath).resolve("/test").toString
        ))
      s0.orNotFound(req) must returnStatus(Status.NotFound)
    }

    "Return a 404 Not Found if the request tries to escape the context with a partial path-prefix match" in {
      val relativePath = "Dir/partial-prefix.txt"
      val file = Paths.get(defaultSystemPath).resolve(relativePath).toFile
      file.exists() must beTrue

      val uri = Uri.unsafeFromString("/prefix" + relativePath)
      val req = Request[IO](uri = uri)
      val s0 = fileService(
        FileService.Config[IO](
          systemPath = defaultSystemPath,
          pathPrefix = "/prefix"
        ))
      s0.orNotFound(req) must returnStatus(Status.NotFound)
    }

    "Return a 400 if the request tries to escape the context with /" in {
      val absPath = Paths.get(defaultSystemPath).resolve("testresource.txt")
      val file = absPath.toFile
      file.exists() must beTrue

      val uri = Uri.unsafeFromString("///" + absPath)
      val req = Request[IO](uri = uri)
      routes.orNotFound(req) must returnStatus(Status.BadRequest)
    }

    "return files included via symlink" in {
      val relativePath = "symlink/org/http4s/server/staticcontent/FileServiceSpec.scala"
      val path = Paths.get(defaultSystemPath).resolve(relativePath)
      val file = path.toFile
      Files.isSymbolicLink(Paths.get(defaultSystemPath).resolve("symlink")) must beTrue
      file.exists() must beTrue
      val bytes = Chunk.bytes(Files.readAllBytes(path))

      val uri = Uri.unsafeFromString("/" + relativePath)
      val req = Request[IO](uri = uri)
      routes.orNotFound(req) must returnStatus(Status.Ok)
      routes.orNotFound(req) must returnBody(bytes)
    }

    "Return index.html if request points to a directory" in {
      val req = Request[IO](uri = uri("/testDir/"))
      val rb = runReq(req)

      rb._2.as[String] must returnValue("<html>Hello!</html>")
      rb._2.status must_== Status.Ok
    }

    "Not find missing file" in {
      val req = Request[IO](uri = uri("/missing.txt"))
      routes.orNotFound(req) must returnStatus(Status.NotFound)
    }

    "Return a 206 PartialContent file" in {
      val range = headers.Range(4)
      val req = Request[IO](uri = uri("/testresource.txt")).withHeaders(range)
      routes.orNotFound(req) must returnStatus(Status.PartialContent)
      routes.orNotFound(req) must returnBody(Chunk.bytes(testResource.toArray.splitAt(4)._2))
    }

    "Return a 206 PartialContent file" in {
      val range = headers.Range(-4)
      val req = Request[IO](uri = uri("/testresource.txt")).withHeaders(range)
      routes.orNotFound(req) must returnStatus(Status.PartialContent)
      routes.orNotFound(req) must returnBody(
        Chunk.bytes(testResource.toArray.splitAt(testResource.size - 4)._2))
    }

    "Return a 206 PartialContent file" in {
      val range = headers.Range(2, 4)
      val req = Request[IO](uri = uri("/testresource.txt")).withHeaders(range)
      routes.orNotFound(req) must returnStatus(Status.PartialContent)
      routes.orNotFound(req) must returnBody(Chunk.bytes(testResource.toArray.slice(2, 4 + 1))) // the end number is inclusive in the Range header
    }

    "Return a 416 RangeNotSatisfiable on invalid range" in {
      val ranges = Seq(
        headers.Range(2, -1),
        headers.Range(2, 1),
        headers.Range(200),
        headers.Range(200, 201),
        headers.Range(-200)
      )
      val size = new File(getClass.getResource("/testresource.txt").toURI).length
      val reqs = ranges.map(r => Request[IO](uri = uri("/testresource.txt")).withHeaders(r))
      forall(reqs) { req =>
        routes.orNotFound(req) must returnStatus(Status.RangeNotSatisfiable)
        routes.orNotFound(req) must returnValue(
          containsHeader(headers.`Content-Range`(SubRange(0, size - 1), Some(size))))
      }
    }
<<<<<<< HEAD
=======

    "doesn't crash on /" in {
      routes.orNotFound(Request[IO](uri = uri("/"))) must returnStatus(Status.NotFound)
    }
>>>>>>> 9f8cf8fc
  }
}<|MERGE_RESOLUTION|>--- conflicted
+++ resolved
@@ -11,15 +11,10 @@
 import org.http4s.server.middleware.TranslateUri
 import org.http4s.testing.Http4sLegacyMatchersIO
 
-<<<<<<< HEAD
 class FileServiceSpec extends Http4sSpec with StaticContentShared with Http4sLegacyMatchersIO {
+  val defaultSystemPath = test.BuildInfo.test_resourceDirectory.getAbsolutePath
   val routes = fileService(
     FileService.Config[IO](new File(getClass.getResource("/").toURI).getPath, testBlocker))
-=======
-class FileServiceSpec extends Http4sSpec with StaticContentShared {
-  val defaultSystemPath = test.BuildInfo.test_resourceDirectory.getAbsolutePath
-  val routes = fileService(FileService.Config[IO](defaultSystemPath))
->>>>>>> 9f8cf8fc
 
   "FileService" should {
     "Respect UriTranslation" in {
@@ -53,6 +48,7 @@
       val s0 = fileService(
         FileService.Config[IO](
           systemPath = defaultSystemPath,
+          blocker = testBlocker,
           pathPrefix = "/path-prefix"
         ))
       val file = Paths.get(defaultSystemPath).resolve(relativePath).toFile
@@ -72,7 +68,8 @@
       val req = Request[IO](uri = uri)
       val s0 = fileService(
         FileService.Config[IO](
-          systemPath = systemPath.toString
+          systemPath = systemPath.toString,
+          blocker = testBlocker
         ))
       s0.orNotFound(req) must returnStatus(Status.BadRequest)
     }
@@ -96,7 +93,8 @@
       val req = Request[IO](uri = uri)
       val s0 = fileService(
         FileService.Config[IO](
-          systemPath = Paths.get(defaultSystemPath).resolve("/test").toString
+          systemPath = Paths.get(defaultSystemPath).resolve("/test").toString,
+          blocker = testBlocker
         ))
       s0.orNotFound(req) must returnStatus(Status.NotFound)
     }
@@ -111,7 +109,8 @@
       val s0 = fileService(
         FileService.Config[IO](
           systemPath = defaultSystemPath,
-          pathPrefix = "/prefix"
+          pathPrefix = "/prefix",
+          blocker = testBlocker
         ))
       s0.orNotFound(req) must returnStatus(Status.NotFound)
     }
@@ -191,12 +190,5 @@
           containsHeader(headers.`Content-Range`(SubRange(0, size - 1), Some(size))))
       }
     }
-<<<<<<< HEAD
-=======
-
-    "doesn't crash on /" in {
-      routes.orNotFound(Request[IO](uri = uri("/"))) must returnStatus(Status.NotFound)
-    }
->>>>>>> 9f8cf8fc
   }
 }