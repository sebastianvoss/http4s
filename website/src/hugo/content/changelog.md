--- conflicted
+++ resolved
@@ -8,7 +8,10 @@
 ordered chronologically, so each release contains all changes described below
 it.
 
-<<<<<<< HEAD
+# v0.18.15 (2018-07-05)
+* Bugfix for `AutoSlash` Middleware in Router [#1937](https://github.com/http4s/http4s/pull/1937)
+* Add `StaticHeaders` middleware that appends static headers to a service [#1939](https://github.com/http4s/http4s/pull/1939)
+
 # v0.19.0-M1 (2018-07-04)
 * Add accumulating version of circe `EntityDecoder` [#1647](https://github.com/http4/http4s/1647)
 * Add ETag support to `StaticFile` [#1652](https://github.com/http4s/http4s/pull/1652)
@@ -91,11 +94,6 @@
   * jawn-fs2-0.13.0-M1
   * prometheus-0.4.0
   * scala-xml-1.1.0
-=======
-# v0.18.15 (2018-07-05)
-* Bugfix for `AutoSlash` Middleware in Router [#1937](https://github.com/http4s/http4s/pull/1937)
-* Add `StaticHeaders` middleware that appends static headers to a service [#1939](https://github.com/http4s/http4s/pull/1939)
->>>>>>> bf3a39ed
 
 # v0.18.14 (2018-07-03)
 * Add `CirceEntityCodec` to provide an implicit `EntityEncoder` or `EntityDecoder` from an `Encoder` or `Decoder`, respectively. [#1917](https://github.com/http4s/http4s/pull/1917)
