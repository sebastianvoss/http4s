--- conflicted
+++ resolved
@@ -8,8 +8,7 @@
 ordered chronologically, so each release contains all changes described below
 it.
 
-<<<<<<< HEAD
-# v0.21.0-M2
+# v0.21.0-M2 (2019-07-09)
 
 This release drops support for Scala 2.11.
 
@@ -41,7 +40,7 @@
 * json4s-3.6.7
 * okhttp-4.0.0
 * specs2-core-4.6.0
-=======
+
 # v0.20.6 (2019-07-09)
 
 ## Bug fixes
@@ -53,7 +52,6 @@
 ~~# v0.20.5 (2019-07-09)~~
 
 Cursed release.  Sonatype staging repo closed in flight.
->>>>>>> 955d69af
 
 # v0.20.4 (2019-07-06)
 
