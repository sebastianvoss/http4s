--- conflicted
+++ resolved
@@ -46,7 +46,6 @@
 * Move `org.http4s.server.ServerSoftware` to `org.http4s.ServerSoftware` [#1884](https://github.com/http4s/http4s/pull/1884)
 * Fix `Uncompressible` and `NotBinary` flags in `MimeDB` generator. [#1900](https://github.com/http4s/http4s/pull/1884)
 * Generalize `DefaultHead` middleware to work on `Http[F, G]` given `Functor[F]` and `MonoidK[F]` [#1903](https://github.com/http4s/http4s/pull/1903)
-<<<<<<< HEAD
 * Generalize `GZip` middleware to work on `Http[F, G]` given `Functor[F]` and `Functor[G]` [#1903](https://github.com/http4s/http4s/pull/1903)
 * `jawnDecoder` takes a `RawFacade` instead of a `Facade`
 * `Effect` constraint relaxed to `Sync`:
@@ -72,11 +71,7 @@
 * Implicit `Timer` added to:
   * `AsyncHttpClient`
 * `Http4sWsStage` removed from public API
-=======
-* Generalize `GZip` middleware to work on `Http[F, G]` given `Functor[F]` and `Functor[G]` [#1903]
-(https://github.com/http4s/http4s/pull/1903)
 * Removed charset for argonaut instances [#1914](https://github.com/http4s/http4s/pull/1914)
->>>>>>> 54d66ea9
 * Dependency upgrades:
   * async-http-client-2.4.8
   * blaze-0.14.0-M3
