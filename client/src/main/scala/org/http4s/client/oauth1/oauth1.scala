package org.http4s
package client

import java.nio.charset.StandardCharsets
import javax.crypto
import org.http4s.headers.Authorization
import org.http4s.syntax.string._
<<<<<<< HEAD
import org.http4s.util.UrlCodingUtils
=======
import org.http4s.util.{ NonEmptyList, UrlCodingUtils }

>>>>>>> c0bdcb75
import scala.collection.mutable.ListBuffer
import fs2.Task

/** Basic OAuth1 message signing support
  *
  * This feature is not considered stable.
  */
package object oauth1 {

  private val SHA1 = "HmacSHA1"
  private def UTF_8 = StandardCharsets.UTF_8
  private val OutOfBand = "oob"

  /** Sign the request with an OAuth Authorization header
    *
    * __WARNING:__ POST requests with application/x-www-form-urlencoded bodies
    *            will be entirely buffered due to signing requirements. */
  def signRequest(req: Request, consumer: Consumer, callback: Option[Uri],
                  verifier: Option[String], token: Option[Token]): Task[Request] = {
    getUserParams(req).map { case (req, params) =>
      val auth = genAuthHeader(req.method, req.uri, params, consumer, callback, verifier, token)
      req.putHeaders(auth)
    }
  }

  // Generate an authorization header with the provided user params and OAuth requirements.
  private[oauth1] def genAuthHeader(method: Method, uri: Uri, userParams: Seq[(String,String)],
                                    consumer: Consumer, callback: Option[Uri],
                                    verifier: Option[String], token: Option[Token]): Authorization = {
    val params = {
      val params = new ListBuffer[(String,String)]
      params += "oauth_consumer_key"     -> encode(consumer.key)
      params += "oauth_signature_method" -> "HMAC-SHA1"
      params += "oauth_timestamp"        -> (System.currentTimeMillis / 1000).toString
      params += "oauth_nonce"            -> System.nanoTime.toString
      params += "oauth_version"          -> "1.0"
      params += "oauth_callback"         -> callback.map(c => encode(c.renderString)).getOrElse(OutOfBand)
      token.foreach { t => params += "oauth_token" -> encode(t.value) }
      verifier.foreach { v => params += "oauth_verifier" -> encode(v) }
      params.result()
    }

    val baseString = genBaseString(method, uri, params ++ userParams.map{ case (k,v) => (encode(k), encode(v))})
    val sig = makeSHASig(baseString, consumer, token)
    val creds = Credentials.AuthParams("OAuth".ci,
      NonEmptyList("oauth_signature" -> encode(sig), params: _*))

    Authorization(creds)
  }

  // baseString must already be encoded, consumer and token must not be
  private[oauth1] def makeSHASig(baseString: String, consumer: Consumer, token: Option[Token]): String = {
    val sha1 = crypto.Mac.getInstance(SHA1)
    val key = encode(consumer.secret) + "&" + token.map(t => encode(t.secret)).getOrElse("")
    sha1.init(new crypto.spec.SecretKeySpec(bytes(key), SHA1))

    val sigBytes = sha1.doFinal(bytes(baseString))
    java.util.Base64.getEncoder.encodeToString(sigBytes)
  }

  // Needs to have all params already encoded
  private[oauth1] def genBaseString(method: Method, uri: Uri, params: Seq[(String,String)]): String = {
    val paramsStr = params.map{ case (k,v) => k + "=" + v }.sorted.mkString("&")

    Seq(method.name,
      encode(uri.copy(query = Query.empty, fragment = None).renderString),
      encode(paramsStr)
    ).mkString("&")
  }

  private[oauth1] def encode(str: String): String =
    UrlCodingUtils.urlEncode(str, spaceIsPlus = false, toSkip = UrlCodingUtils.Unreserved)

  private[oauth1] def getUserParams(req: Request): Task[(Request,Seq[(String, String)])] = {
    val qparams = req.uri.query.map{ case (k,ov) => (k, ov.getOrElse("")) }

    req.contentType match {
      case Some(t) if (req.method == Method.POST || req.method == Method.PUT) &&
                       t.mediaType == MediaType.`application/x-www-form-urlencoded` =>
        req.as[UrlForm].flatMap { urlform =>
          val bodyparams = urlform.values.toSeq
            .flatMap{ case (k,vs) => if (vs.isEmpty) Seq(k->"") else vs.map((k,_))}

          req.withBody(urlform)(UrlForm.entityEncoder(req.charset getOrElse Charset.`UTF-8`))
            .map(_ -> (qparams ++ bodyparams))
        }

      case _ => Task.now(req -> qparams)
    }
  }


  private def bytes(str: String) = str.getBytes(UTF_8)
}<|MERGE_RESOLUTION|>--- conflicted
+++ resolved
@@ -1,18 +1,15 @@
 package org.http4s
 package client
 
+import scala.collection.mutable.ListBuffer
+
+import cats.data.NonEmptyList
+import fs2.Task
 import java.nio.charset.StandardCharsets
 import javax.crypto
 import org.http4s.headers.Authorization
 import org.http4s.syntax.string._
-<<<<<<< HEAD
 import org.http4s.util.UrlCodingUtils
-=======
-import org.http4s.util.{ NonEmptyList, UrlCodingUtils }
-
->>>>>>> c0bdcb75
-import scala.collection.mutable.ListBuffer
-import fs2.Task
 
 /** Basic OAuth1 message signing support
   *
@@ -56,7 +53,7 @@
     val baseString = genBaseString(method, uri, params ++ userParams.map{ case (k,v) => (encode(k), encode(v))})
     val sig = makeSHASig(baseString, consumer, token)
     val creds = Credentials.AuthParams("OAuth".ci,
-      NonEmptyList("oauth_signature" -> encode(sig), params: _*))
+      NonEmptyList("oauth_signature" -> encode(sig), params))
 
     Authorization(creds)
   }
