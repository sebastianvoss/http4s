package org.http4s.build

import sbt._, Keys._

import com.typesafe.tools.mima.plugin.MimaPlugin, MimaPlugin.autoImport._
import sbtrelease._
import sbtrelease.ReleasePlugin.autoImport._
import scala.util.Properties.envOrNone
import verizon.build.RigPlugin, RigPlugin._

object Http4sPlugin extends AutoPlugin {
  object autoImport {
    val http4sMimaVersion = settingKey[Option[String]]("Version to target for MiMa compatibility")
  }
  import autoImport._

  override def trigger = allRequirements

  override def requires = RigPlugin && MimaPlugin

  override lazy val projectSettings: Seq[Setting[_]] = Seq(
    // Override rig's default of the Travis build number being the bugfix number
    releaseVersion := { ver =>
      Version(ver).map(_.withoutQualifier.string).getOrElse(versionFormatError)
    },
    scalaVersion := (sys.env.get("TRAVIS_SCALA_VERSION") orElse sys.env.get("SCALA_VERSION") getOrElse "2.12.1"),
    scalaOrganization := {
      CrossVersion.partialVersion(scalaVersion.value) match {
        case Some((2, n)) if n >= 11 => "org.typelevel"
        case _ => "org.scala-lang"
      }
    },

    scalacOptions in Compile ++= Seq(
      "-Yno-adapted-args", // Curiously missing from RigPlugin
      "-Ypartial-unification" // Needed on 2.11 for Either, good idea in general
    ) ++ {
      // https://issues.scala-lang.org/browse/SI-8340
      CrossVersion.partialVersion(scalaVersion.value) match {
        case Some((2, n)) if n >= 11 => Seq("-Ywarn-numeric-widen")
        case _ => Seq.empty
      }
    },

    http4sMimaVersion := {
      version.value match {
        case VersionNumber(Seq(major, minor, patch), _, _) if patch.toInt > 0 =>
          Some(s"${major}.${minor}.0")
        case _ =>
          None
      }
    },
    mimaFailOnProblem := http4sMimaVersion.value.isDefined,
    mimaPreviousArtifacts := (http4sMimaVersion.value map {
      organization.value % s"${moduleName.value}_${scalaBinaryVersion.value}" % _
    }).toSet
  )

  def extractApiVersion(version: String) = {
    val VersionExtractor = """(\d+)\.(\d+)\..*""".r
    version match {
      case VersionExtractor(major, minor) => (major.toInt, minor.toInt)
    }
  }

  val macroParadiseSetting =
    libraryDependencies ++= Seq(
      Seq(compilerPlugin("org.scalamacros" % "paradise" % "2.1.0" cross CrossVersion.patch)),
      VersionNumber(scalaVersion.value).numbers match {
        case Seq(2, 10, _*) => Seq(quasiquotes)
        case _ => Seq.empty
      }
    ).flatten

  lazy val alpnBoot                         = "org.mortbay.jetty.alpn" %  "alpn-boot"                 % "8.1.11.v20170118"
  lazy val argonaut                         = "io.argonaut"            %% "argonaut"                  % "6.2"
  lazy val asyncHttpClient                  = "org.asynchttpclient"    %  "async-http-client"         % "2.0.31"
  lazy val blaze                            = "org.http4s"             %% "blaze-http"                % "0.12.4"
  lazy val catsKernelLaws                   = "org.typelevel"          %% "cats-kernel-laws"          % catsLaws.revision
  lazy val catsLaws                         = "org.typelevel"          %% "cats-laws"                 % "0.9.0"
  lazy val circeGeneric                     = "io.circe"               %% "circe-generic"             % circeJawn.revision
  lazy val circeJawn                        = "io.circe"               %% "circe-jawn"                % "0.7.1"
  lazy val circeLiteral                     = "io.circe"               %% "circe-literal"             % circeJawn.revision
  lazy val cryptobits                       = "org.reactormonk"        %% "cryptobits"                % "1.1"
  lazy val discipline                       = "org.typelevel"          %% "discipline"                % "0.7.3"
  lazy val fs2Cats                          = "co.fs2"                 %% "fs2-cats"                  % "0.3.0"
  lazy val fs2Io                            = "co.fs2"                 %% "fs2-io"                    % "0.9.5"
  lazy val gatlingTest                      = "io.gatling"             %  "gatling-test-framework"    % "2.2.3"
  lazy val gatlingHighCharts                = "io.gatling.highcharts"  %  "gatling-charts-highcharts" % gatlingTest.revision
  lazy val http4sWebsocket                  = "org.http4s"             %% "http4s-websocket"          % "0.1.6"
  lazy val javaxServletApi                  = "javax.servlet"          %  "javax.servlet-api"         % "3.1.0"
  lazy val jawnJson4s                       = "org.spire-math"         %% "jawn-json4s"               % "0.10.4"
  lazy val jawnFs2                          = "org.http4s"             %% "jawn-fs2"                  % "0.10.1"
  lazy val jettyServer                      = "org.eclipse.jetty"      %  "jetty-server"              % "9.4.3.v20170317"
  lazy val jettyServlet                     = "org.eclipse.jetty"      %  "jetty-servlet"             % jettyServer.revision
  lazy val json4sCore                       = "org.json4s"             %% "json4s-core"               % "3.5.1"
  lazy val json4sJackson                    = "org.json4s"             %% "json4s-jackson"            % json4sCore.revision
  lazy val json4sNative                     = "org.json4s"             %% "json4s-native"             % json4sCore.revision
  lazy val jspApi                           = "javax.servlet.jsp"      %  "javax.servlet.jsp-api"     % "2.3.1" // YourKit hack
  lazy val log4s                            = "org.log4s"              %% "log4s"                     % "1.3.4"
  lazy val logbackClassic                   = "ch.qos.logback"         %  "logback-classic"           % "1.2.3"
  lazy val macroCompat                      = "org.typelevel"          %% "macro-compat"              % "1.1.1"
  lazy val metricsCore                      = "io.dropwizard.metrics"  %  "metrics-core"              % "3.2.0"
  lazy val metricsJson                      = "io.dropwizard.metrics"  %  "metrics-json"              % metricsCore.revision
  lazy val quasiquotes                      = "org.scalamacros"        %% "quasiquotes"               % "2.1.0"
  lazy val reactiveStreamsTck               = "org.reactivestreams"    %  "reactive-streams-tck"      % "1.0.0"
  lazy val scalacheck                       = "org.scalacheck"         %% "scalacheck"                % "1.13.5"
  def scalaCompiler(so: String, sv: String) = so                       %  "scala-compiler"            % sv
  def scalaReflect(so: String, sv: String)  = so                       %  "scala-reflect"             % sv
  lazy val scalaXml                         = "org.scala-lang.modules" %% "scala-xml"                 % "1.0.6"
<<<<<<< HEAD
  lazy val scodecBits                       = "org.scodec"             %% "scodec-bits"               % "1.1.4"
  lazy val specs2Core                       = "org.specs2"             %% "specs2-core"               % "3.8.6"
  lazy val specs2MatcherExtra               = "org.specs2"             %% "specs2-matcher-extra"      % specs2Core.revision
  lazy val specs2Scalacheck                 = "org.specs2"             %% "specs2-scalacheck"         % specs2Core.revision
  lazy val tomcatCatalina                   = "org.apache.tomcat"      %  "tomcat-catalina"           % "8.0.43"
=======
  def scalazCore(szv: String)               = "org.scalaz"             %% "scalaz-core"               % szv
  def scalazScalacheckBinding(szv: String)  = "org.scalaz"             %% "scalaz-scalacheck-binding" % szv
  def specs2Core(szv: String)               = "org.specs2"             %% "specs2-core"               % "3.8.6" forScalaz szv
  def specs2MatcherExtra(szv: String)       = "org.specs2"             %% "specs2-matcher-extra"      % specs2Core(szv).revision
  def specs2Scalacheck(szv: String)         = "org.specs2"             %% "specs2-scalacheck"         % specs2Core(szv).revision
  def scalazStream(szv: String)             = "org.scalaz.stream"      %% "scalaz-stream"             % "0.8.6" forScalaz szv
  lazy val tomcatCatalina                   = "org.apache.tomcat"      %  "tomcat-catalina"           % "8.5.13"
>>>>>>> be592016
  lazy val tomcatCoyote                     = "org.apache.tomcat"      %  "tomcat-coyote"             % tomcatCatalina.revision
  lazy val twirlApi                         = "com.typesafe.play"      %% "twirl-api"                 % "1.3.0"
}<|MERGE_RESOLUTION|>--- conflicted
+++ resolved
@@ -108,21 +108,11 @@
   def scalaCompiler(so: String, sv: String) = so                       %  "scala-compiler"            % sv
   def scalaReflect(so: String, sv: String)  = so                       %  "scala-reflect"             % sv
   lazy val scalaXml                         = "org.scala-lang.modules" %% "scala-xml"                 % "1.0.6"
-<<<<<<< HEAD
   lazy val scodecBits                       = "org.scodec"             %% "scodec-bits"               % "1.1.4"
   lazy val specs2Core                       = "org.specs2"             %% "specs2-core"               % "3.8.6"
   lazy val specs2MatcherExtra               = "org.specs2"             %% "specs2-matcher-extra"      % specs2Core.revision
   lazy val specs2Scalacheck                 = "org.specs2"             %% "specs2-scalacheck"         % specs2Core.revision
-  lazy val tomcatCatalina                   = "org.apache.tomcat"      %  "tomcat-catalina"           % "8.0.43"
-=======
-  def scalazCore(szv: String)               = "org.scalaz"             %% "scalaz-core"               % szv
-  def scalazScalacheckBinding(szv: String)  = "org.scalaz"             %% "scalaz-scalacheck-binding" % szv
-  def specs2Core(szv: String)               = "org.specs2"             %% "specs2-core"               % "3.8.6" forScalaz szv
-  def specs2MatcherExtra(szv: String)       = "org.specs2"             %% "specs2-matcher-extra"      % specs2Core(szv).revision
-  def specs2Scalacheck(szv: String)         = "org.specs2"             %% "specs2-scalacheck"         % specs2Core(szv).revision
-  def scalazStream(szv: String)             = "org.scalaz.stream"      %% "scalaz-stream"             % "0.8.6" forScalaz szv
   lazy val tomcatCatalina                   = "org.apache.tomcat"      %  "tomcat-catalina"           % "8.5.13"
->>>>>>> be592016
   lazy val tomcatCoyote                     = "org.apache.tomcat"      %  "tomcat-coyote"             % tomcatCatalina.revision
   lazy val twirlApi                         = "com.typesafe.play"      %% "twirl-api"                 % "1.3.0"
 }