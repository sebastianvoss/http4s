--- conflicted
+++ resolved
@@ -289,21 +289,12 @@
     if (priorTo2_13(scalaVersion)) "1.0.5" else "1.0.4"
 
   lazy val alpnBoot                         = "org.mortbay.jetty.alpn" %  "alpn-boot"                 % "8.1.13.v20181017"
-<<<<<<< HEAD
   lazy val argonaut                         = "io.argonaut"            %% "argonaut"                  % "6.2.3"
   lazy val asyncHttpClient                  = "org.asynchttpclient"    %  "async-http-client"         % "2.8.1"
   lazy val blaze                            = "org.http4s"             %% "blaze-http"                % "0.14.4"
   lazy val boopickle                        = "io.suzaku"              %% "boopickle"                 % "1.3.1"
   lazy val cats                             = "org.typelevel"          %% "cats-core"                 % "1.6.1"
   lazy val catsEffect                       = "org.typelevel"          %% "cats-effect"               % "1.3.1"
-=======
-  lazy val argonaut                         = "io.argonaut"            %% "argonaut"                  % "6.2.2"
-  lazy val asyncHttpClient                  = "org.asynchttpclient"    %  "async-http-client"         % "2.0.39"
-  lazy val blaze                            = "org.http4s"             %% "blaze-http"                % "0.12.13"
-  lazy val boopickle                        = "io.suzaku"              %% "boopickle"                 % "1.3.0"
-  lazy val cats                             = "org.typelevel"          %% "cats-core"                 % "1.6.1"
-  lazy val catsEffect                       = "org.typelevel"          %% "cats-effect"               % "0.10.1"
->>>>>>> 04b1d72b
   lazy val catsEffectLaws                   = "org.typelevel"          %% "cats-effect-laws"          % catsEffect.revision
   lazy val catsKernelLaws                   = "org.typelevel"          %% "cats-kernel-laws"          % cats.revision
   lazy val catsLaws                         = "org.typelevel"          %% "cats-laws"                 % cats.revision
@@ -324,11 +315,7 @@
   lazy val jawnPlay                         = "org.typelevel"          %% "jawn-play"                 % "0.14.1"
   lazy val jettyClient                      = "org.eclipse.jetty"      %  "jetty-client"              % "9.4.18.v20190429"
   lazy val jettyRunner                      = "org.eclipse.jetty"      %  "jetty-runner"              % jettyServer.revision
-<<<<<<< HEAD
-  lazy val jettyServer                      = "org.eclipse.jetty"      %  "jetty-server"              % "9.4.18.v20190429"
-=======
   lazy val jettyServer                      = "org.eclipse.jetty"      %  "jetty-server"              % "9.4.19.v20190610"
->>>>>>> 04b1d72b
   lazy val jettyServlet                     = "org.eclipse.jetty"      %  "jetty-servlet"             % jettyServer.revision
   lazy val json4sCore                       = "org.json4s"             %% "json4s-core"               % "3.6.5"
   lazy val json4sJackson                    = "org.json4s"             %% "json4s-jackson"            % json4sCore.revision
@@ -344,18 +331,6 @@
   lazy val prometheusHotspot                = "io.prometheus"          %  "simpleclient_hotspot"      % prometheusClient.revision
   lazy val parboiled                        = "org.http4s"             %% "parboiled"                 % "1.0.1"
   lazy val quasiquotes                      = "org.scalamacros"        %% "quasiquotes"               % "2.1.0"
-<<<<<<< HEAD
-  def scalacheck(sv:String)                 = "org.scalacheck"         %% "scalacheck"                % scalacheckVersion(sv)
-  def scalaCompiler(so: String, sv: String) = so             %  "scala-compiler"            % sv
-  def scalaReflect(so: String, sv: String)  = so             %  "scala-reflect"             % sv
-  lazy val scalatagsApi                     = "com.lihaoyi"            %% "scalatags"                 % "0.6.8"
-  lazy val scalaXml                         = "org.scala-lang.modules" %% "scala-xml"                 % "1.1.1"
-  def specs2Core(sv: String)                = "org.specs2"             %% "specs2-core"               % specs2Version(sv)
-  def specs2Matcher(sv: String)             = "org.specs2"             %% "specs2-matcher"            % specs2Version(sv)
-  def specs2MatcherExtra(sv: String)        = "org.specs2"             %% "specs2-matcher-extra"      % specs2Version(sv)
-  def specs2Scalacheck(sv: String)          = "org.specs2"             %% "specs2-scalacheck"         % specs2Version(sv)
-  lazy val treeHugger                       = "com.eed3si9n"           %% "treehugger"                % "0.4.3"
-=======
   lazy val scalacheck                       = "org.scalacheck"         %% "scalacheck"                % "1.13.5"
   def scalaCompiler(so: String, sv: String) = so                       %  "scala-compiler"            % sv
   def scalaReflect(so: String, sv: String)  = so                       %  "scala-reflect"             % sv
@@ -365,7 +340,6 @@
   lazy val specs2Core                       = "org.specs2"             %% "specs2-core"               % "4.1.0"
   lazy val specs2MatcherExtra               = "org.specs2"             %% "specs2-matcher-extra"      % specs2Core.revision
   lazy val specs2Scalacheck                 = "org.specs2"             %% "specs2-scalacheck"         % specs2Core.revision
->>>>>>> 04b1d72b
   lazy val tomcatCatalina                   = "org.apache.tomcat"      %  "tomcat-catalina"           % "9.0.21"
   lazy val tomcatCoyote                     = "org.apache.tomcat"      %  "tomcat-coyote"             % tomcatCatalina.revision
   lazy val twirlApi                         = "com.typesafe.play"      %% "twirl-api"                 % "1.4.0"
