--- conflicted
+++ resolved
@@ -33,7 +33,7 @@
   override def requires = MimaPlugin && ScalafmtPlugin
 
   val scala_213 = "2.13.1"
-  val scala_212 = "2.12.9"
+  val scala_212 = "2.12.10"
 
   override lazy val buildSettings = Seq(
     // Many steps only run on one build. We distinguish the primary build from
@@ -55,21 +55,9 @@
   ) ++ signingSettings
 
   override lazy val projectSettings: Seq[Setting[_]] = Seq(
-<<<<<<< HEAD
     scalaVersion := scala_213,
     crossScalaVersions := Seq(scala_213, scala_212),
     // Getting some spurious unreachable code warnings in 2.13
-=======
-    // scalaVersion := (sys.env.get("TRAVIS_SCALA_VERSION") orElse sys.env.get("SCALA_VERSION") getOrElse "2.12.10"),
-    // crossScalaVersions := List("2.11.12", "2.12.10", "2.13.0-M5"),
-
-    // Rig will take care of this on production builds.  We haven't fully
-    // implemented that machinery yet, so we're going to live without this
-    // one for now.
-    scalacOptions -= "-Xcheckinit",
-
-    // Getting some spurious unreachable code warnings in 2.13.0-M5
->>>>>>> d70cd7e3
     scalacOptions -= {
       CrossVersion.partialVersion(scalaVersion.value) match {
         case Some((2, 13)) =>
@@ -109,25 +97,8 @@
       ProblemFilters.exclude[DirectMissingMethodProblem]("org.http4s.client.blaze.Http1Support.this")
     ),
 
-<<<<<<< HEAD
     addCompilerPlugin("org.typelevel" % "kind-projector" % "0.11.0" cross CrossVersion.full),
     addCompilerPlugin("com.olegpy" %% "better-monadic-for" % "0.3.1"),
-=======
-    libraryDependencies += compilerPlugin("org.typelevel" %% "kind-projector" % "0.10.0"),
-    addCompilerPlugin("com.olegpy" %% "better-monadic-for" % "0.3.1"),
-
-    scalafmtVersion := "1.5.1",
-    Test / scalafmt := {
-      (Compile / scalafmt).value
-      (Test / scalafmt).value
-      ()
-    },
-    Test / scalafmt / test := {
-      (Compile / scalafmt / test).value
-      (Test / scalafmt / test).value
-      ()
-    },
->>>>>>> d70cd7e3
 
     http4sBuildData := {
       val dest = target.value / "hugo-data" / "build.toml"
@@ -289,44 +260,25 @@
   lazy val catsEffectLaws                   = "org.typelevel"          %% "cats-effect-laws"          % catsEffect.revision
   lazy val catsKernelLaws                   = "org.typelevel"          %% "cats-kernel-laws"          % cats.revision
   lazy val catsLaws                         = "org.typelevel"          %% "cats-laws"                 % cats.revision
-<<<<<<< HEAD
   lazy val circeGeneric                     = "io.circe"               %% "circe-generic"             % "0.12.3"
   lazy val circeJawn                        = "io.circe"               %% "circe-jawn"                % circeGeneric.revision
   lazy val circeLiteral                     = "io.circe"               %% "circe-literal"             % circeGeneric.revision
   lazy val circeParser                      = "io.circe"               %% "circe-parser"              % circeGeneric.revision
   lazy val circeTesting                     = "io.circe"               %% "circe-testing"             % circeGeneric.revision
   lazy val cryptobits                       = "org.reactormonk"        %% "cryptobits"                % "1.3"
-  lazy val dropwizardMetricsCore            = "io.dropwizard.metrics"  %  "metrics-core"              % "4.1.0"
-=======
-  lazy val circeGeneric                     = "io.circe"               %% "circe-generic"             % circeJawn.revision
-  lazy val circeJawn                        = "io.circe"               %% "circe-jawn"                % "0.11.1"
-  lazy val circeLiteral                     = "io.circe"               %% "circe-literal"             % circeJawn.revision
-  lazy val circeParser                      = "io.circe"               %% "circe-parser"              % circeJawn.revision
-  lazy val circeTesting                     = "io.circe"               %% "circe-testing"             % circeJawn.revision
-  lazy val cryptobits                       = "org.reactormonk"        %% "cryptobits"                % "1.2"
   lazy val dropwizardMetricsCore            = "io.dropwizard.metrics"  %  "metrics-core"              % "4.1.1"
->>>>>>> d70cd7e3
   lazy val dropwizardMetricsJson            = "io.dropwizard.metrics"  %  "metrics-json"              % dropwizardMetricsCore.revision
   lazy val disciplineSpecs2                 = "org.typelevel"          %% "discipline-specs2"         % "1.0.0"
   lazy val fs2Crypto                        = "com.spinoco"            %% "fs2-crypto"                % "0.5.0-M1"
   lazy val fs2Io                            = "co.fs2"                 %% "fs2-io"                    % "2.0.1"
   lazy val fs2ReactiveStreams               = "co.fs2"                 %% "fs2-reactive-streams"      % fs2Io.revision
   lazy val javaxServletApi                  = "javax.servlet"          %  "javax.servlet-api"         % "3.1.0"
-<<<<<<< HEAD
   lazy val jawnFs2                          = "org.http4s"             %% "jawn-fs2"                  % "0.15.0"
   lazy val jawnJson4s                       = "org.typelevel"          %% "jawn-json4s"               % "0.14.2"
   lazy val jawnPlay                         = "org.typelevel"          %% "jawn-play"                 % "0.14.2"
-  lazy val jettyClient                      = "org.eclipse.jetty"      %  "jetty-client"              % "9.4.21.v20190926"
-  lazy val jettyRunner                      = "org.eclipse.jetty"      %  "jetty-runner"              % jettyServer.revision
-  lazy val jettyServer                      = "org.eclipse.jetty"      %  "jetty-server"              % "9.4.21.v20190926"
-=======
-  lazy val jawnFs2                          = "org.http4s"             %% "jawn-fs2"                  % "0.14.2"
-  lazy val jawnJson4s                       = "org.typelevel"          %% "jawn-json4s"               % "0.14.2"
-  lazy val jawnPlay                         = "org.typelevel"          %% "jawn-play"                 % "0.14.2"
-  lazy val jettyClient                      = "org.eclipse.jetty"      %  "jetty-client"              % "9.4.20.v20190813"
+  lazy val jettyClient                      = "org.eclipse.jetty"      %  "jetty-client"              % "9.4.22.v20191022"
   lazy val jettyRunner                      = "org.eclipse.jetty"      %  "jetty-runner"              % jettyServer.revision
   lazy val jettyServer                      = "org.eclipse.jetty"      %  "jetty-server"              % "9.4.22.v20191022"
->>>>>>> d70cd7e3
   lazy val jettyServlet                     = "org.eclipse.jetty"      %  "jetty-servlet"             % jettyServer.revision
   lazy val json4sCore                       = "org.json4s"             %% "json4s-core"               % "3.6.7"
   lazy val json4sJackson                    = "org.json4s"             %% "json4s-jackson"            % json4sCore.revision
@@ -338,25 +290,17 @@
   lazy val log4catsTesting                  = "io.chrisdavenport"      %% "log4cats-testing"          % log4catsCore.revision
   lazy val log4s                            = "org.log4s"              %% "log4s"                     % "1.8.2"
   lazy val logbackClassic                   = "ch.qos.logback"         %  "logback-classic"           % "1.2.3"
-<<<<<<< HEAD
   lazy val mockito                          = "org.mockito"            %  "mockito-core"              % "3.1.0"
   lazy val okhttp                           = "com.squareup.okhttp3"   %  "okhttp"                    % "4.2.1"
   lazy val playJson                         = "com.typesafe.play"      %% "play-json"                 % "2.7.4"
   lazy val prometheusClient                 = "io.prometheus"          %  "simpleclient"              % "0.8.0"
-=======
-  lazy val mockito                          = "org.mockito"            %  "mockito-core"              % "2.27.0"
-  lazy val okhttp                           = "com.squareup.okhttp3"   %  "okhttp"                    % "3.14.4"
-  lazy val playJson                         = "com.typesafe.play"      %% "play-json"                 % "2.7.4"
-  lazy val prometheusClient                 = "io.prometheus"          %  "simpleclient"              % "0.6.0"
->>>>>>> d70cd7e3
   lazy val prometheusCommon                 = "io.prometheus"          %  "simpleclient_common"       % prometheusClient.revision
   lazy val prometheusHotspot                = "io.prometheus"          %  "simpleclient_hotspot"      % prometheusClient.revision
   lazy val parboiled                        = "org.http4s"             %% "parboiled"                 % "2.0.1"
   lazy val quasiquotes                      = "org.scalamacros"        %% "quasiquotes"               % "2.1.0"
-<<<<<<< HEAD
   lazy val scalacheck                       = "org.scalacheck"         %% "scalacheck"                % "1.14.2"
   def scalaReflect(sv: String)              = "org.scala-lang"         %  "scala-reflect"             % sv
-  def scalatagsApi(sv: String)              = "com.lihaoyi"            %% "scalatags"                 % CrossVersion.partialVersion(sv).filter(_._2 > 11).fold("0.6.8")(_ => "0.7.0")
+  lazy val scalatagsApi                     = "com.lihaoyi"            %% "scalatags"                 % "0.7.0"
   lazy val scalaXml                         = "org.scala-lang.modules" %% "scala-xml"                 % "1.2.0"
   lazy val specs2Core                       = "org.specs2"             %% "specs2-core"               % "4.7.1"
   lazy val specs2Matcher                    = "org.specs2"             %% "specs2-matcher"            % specs2Core.revision
@@ -366,20 +310,4 @@
   lazy val tomcatCoyote                     = "org.apache.tomcat"      %  "tomcat-coyote"             % tomcatCatalina.revision
   lazy val twirlApi                         = "com.typesafe.play"      %% "twirl-api"                 % "1.4.2"
   lazy val vault                            = "io.chrisdavenport"      %% "vault"                     % "2.0.0"
-=======
-  def scalacheck(sv:String)                 = "org.scalacheck"         %% "scalacheck"                % scalacheckVersion(sv)
-  def scalaCompiler(so: String, sv: String) = so             %  "scala-compiler"            % sv
-  def scalaReflect(so: String, sv: String)  = so             %  "scala-reflect"             % sv
-  lazy val scalatagsApi                     = "com.lihaoyi"            %% "scalatags"                 % "0.6.8"
-  lazy val scalaXml                         = "org.scala-lang.modules" %% "scala-xml"                 % "1.1.1"
-  def specs2Core(sv: String)                = "org.specs2"             %% "specs2-core"               % specs2Version(sv)
-  def specs2Matcher(sv: String)             = "org.specs2"             %% "specs2-matcher"            % specs2Version(sv)
-  def specs2MatcherExtra(sv: String)        = "org.specs2"             %% "specs2-matcher-extra"      % specs2Version(sv)
-  def specs2Scalacheck(sv: String)          = "org.specs2"             %% "specs2-scalacheck"         % specs2Version(sv)
-  lazy val tomcatCatalina                   = "org.apache.tomcat"      %  "tomcat-catalina"           % "9.0.27"
-  lazy val tomcatCoyote                     = "org.apache.tomcat"      %  "tomcat-coyote"             % tomcatCatalina.revision
-  lazy val treeHugger                       = "com.eed3si9n"           %% "treehugger"                % "0.4.4"
-  lazy val twirlApi                         = "com.typesafe.play"      %% "twirl-api"                 % "1.4.2"
-  lazy val vault                            = "io.chrisdavenport"      %% "vault"                     % "1.0.0"
->>>>>>> d70cd7e3
 }