package org.http4s.build

import com.lucidchart.sbt.scalafmt.ScalafmtCorePlugin
import com.lucidchart.sbt.scalafmt.ScalafmtCorePlugin.autoImport._
import com.timushev.sbt.updates.UpdatesPlugin.autoImport._ // autoImport vs. UpdateKeys necessary here for implicit
import com.typesafe.sbt.SbtGit.git
import com.typesafe.sbt.SbtPgp.autoImport._
import com.typesafe.sbt.git.JGit
import com.typesafe.sbt.pgp.PgpKeys.publishSigned
import com.typesafe.tools.mima.plugin.MimaPlugin
import com.typesafe.tools.mima.plugin.MimaPlugin.autoImport._
import java.lang.{Runtime => JRuntime}
import sbt.Keys._
import sbt._
import sbtrelease.ReleasePlugin.autoImport._
import sbtrelease.ReleaseStateTransformations._
import sbtrelease._
import scoverage.ScoverageKeys.{coverageEnabled, coverageHighlighting}
import verizon.build.RigPlugin
import verizon.build.RigPlugin.autoImport._
import verizon.build.common._

object Http4sPlugin extends AutoPlugin {
  object autoImport {
    val http4sMimaVersion = settingKey[Option[String]]("Version to target for MiMa compatibility")
    val http4sPrimary = settingKey[Boolean]("Is this the primary build?")
    val http4sPublish = settingKey[Boolean]("Is this a publishing build?")
    val http4sMasterBranch = settingKey[Boolean]("Is this the master branch?")
    val http4sApiVersion = taskKey[(Int, Int)]("API version of http4s")
    val http4sJvmTarget = taskKey[String]("JVM target")
    val http4sBuildData = taskKey[Unit]("Export build metadata for Hugo")
  }
  import autoImport._

  override def trigger = allRequirements

  override def requires = RigPlugin && MimaPlugin && ScalafmtCorePlugin

  override lazy val buildSettings = Seq(
    // Many steps only run on one build. We distinguish the primary build from
    // secondary builds by the Travis build number.
    http4sPrimary := sys.env.get("TRAVIS_JOB_NUMBER").fold(true)(_.endsWith(".1")),
    // Publishing to gh-pages and sonatype only done from select branches and
    // never from pull requests.
    http4sPublish := {
      sys.env.get("TRAVIS") == Some("true") &&
        sys.env.get("TRAVIS_PULL_REQUEST") == Some("false") &&
        sys.env.get("TRAVIS_REPO_SLUG") == Some("http4s/http4s") &&
        sys.env.get("TRAVIS_JDK_VERSION") == Some("oraclejdk8") &&
        (sys.env.get("TRAVIS_BRANCH") match {
           case Some("master") => true
           case Some(branch) if branch.startsWith("release-") => true
           case _ => false
         })
    },
    http4sMasterBranch := sys.env.get("TRAVIS_BRANCH") == Some("master"),
    http4sApiVersion in ThisBuild := (version in ThisBuild).map {
      case VersionNumber(Seq(major, minor, _*), _, _) => (major.toInt, minor.toInt)
    }.value,
    coverageEnabled := isTravisBuild.value && http4sPrimary.value,
    coverageHighlighting := true,
    git.remoteRepo := "git@github.com:http4s/http4s.git"
  ) ++ signingSettings

  override lazy val projectSettings: Seq[Setting[_]] = Seq(
    scalaVersion := (sys.env.get("TRAVIS_SCALA_VERSION") orElse sys.env.get("SCALA_VERSION") getOrElse "2.12.6"),

    // Rig will take care of this on production builds.  We haven't fully
    // implemented that machinery yet, so we're going to live without this
    // one for now.
    scalacOptions -= "-Xcheckinit",

    // https://github.com/tkawachi/sbt-doctest/issues/102
    scalacOptions in (Test, compile) -= "-Ywarn-unused:params",

    scalacOptions ++= {
      CrossVersion.partialVersion(scalaVersion.value) match {
        case Some((2, minor)) if minor >= 12 =>
          Seq("-Ybackend-parallelism", JRuntime.getRuntime.availableProcessors.toString)
        case _ =>
          Seq.empty
      },
    },

    http4sMimaVersion := {
      version.value match {
        case VersionNumber(Seq(major, minor, patch), _, _) if patch.toInt > 0 =>
          Some(s"${major}.${minor}.${patch.toInt - 1}")
        case _ =>
          None
      }
    },
    mimaFailOnProblem := http4sMimaVersion.value.isDefined,
    mimaPreviousArtifacts := (http4sMimaVersion.value map {
      organization.value % s"${moduleName.value}_${scalaBinaryVersion.value}" % _
    }).toSet,

    addCompilerPlugin("org.spire-math" % "kind-projector" % "0.9.7" cross CrossVersion.binary),
    addCompilerPlugin("com.olegpy" %% "better-monadic-for" % "0.2.4"),

    scalafmtVersion := "1.4.0",
    scalafmt in Test := {
      (scalafmt in Compile).value
      (scalafmt in Test).value
      ()
    },
    test in (Test, scalafmt) := {
      (test in (Compile, scalafmt)).value
      (test in (Test, scalafmt)).value
      ()
    },

    http4sBuildData := {
      val dest = target.value / "hugo-data" / "build.toml"
      val (major, minor) = http4sApiVersion.value

      val releases = latestPerMinorVersion(baseDirectory.value)
        .map { case ((major, minor), v) => s""""$major.$minor" = "${v.string}""""}
        .mkString("\n")

      // Would be more elegant if `[versions.http4s]` was nested, but then
      // the index lookups in `shortcodes/version.html` get complicated.
      val buildData: String =
        s"""
           |[versions]
           |"http4s.api" = "$major.$minor"
           |"http4s.current" = "${version.value}"
           |"http4s.doc" = "${docExampleVersion(version.value)}"
           |circe = "${circeJawn.revision}"
           |cryptobits = "${cryptobits.revision}"
           |"argonaut-shapeless_6.2" = "1.2.0-M6"
           |
           |[releases]
           |${releases}
         """.stripMargin

      IO.write(dest, buildData)
    },

    dependencyUpdatesFilter -= moduleFilter(organization = "javax.servlet"), // servlet-4.0 is not yet supported by jetty-9 or tomcat-9, so don't accidentally depend on its new features
    dependencyUpdatesFilter -= moduleFilter(organization = "org.scalacheck"), // scalacheck-1.14 is incompatible with cats-laws-1.1
    dependencyUpdatesFilter -= moduleFilter(organization = "org.specs2"), // specs2-4.2 is incompatible with scalacheck-1.13
    dependencyUpdatesFilter -= moduleFilter(organization = "org.typelevel", name = "discipline"), // discipline-0.10 is incompatible with scalacheck-1.13
  ) ++ releaseSettings

  val releaseSettings = Seq(
    // Reset a couple sbt-release defaults that rig changed
    releaseVersion := { ver =>
      Version(ver).map(v =>
        v.copy(qualifier = v.qualifier.map(_.replaceAllLiterally("-SNAPSHOT", "")))
          .string
      ).getOrElse(versionFormatError)
    },
    releaseTagName := s"v${if (releaseUseGlobalVersion.value) (version in ThisBuild).value else version.value}",
    releasePublishArtifactsAction := Def.taskDyn {
      if (isSnapshot.value) publish
      else publishSigned
    }.value,
    releaseProcess := {
      implicit class StepSyntax(val step: ReleaseStep) {
        def when(cond: Boolean) =
          if (cond) step else ReleaseStep(identity)
      }

      implicit class StateFCommand(val step: State => State) {
        def when(cond: Boolean) =
          StepSyntax(step).when(cond)
      }

      val release = !isSnapshot.value
      val publishable = http4sPublish.value
      val primary = http4sPrimary.value
      val master = http4sMasterBranch.value

      Seq(
        checkSnapshotDependencies.when(release),
        inquireVersions.when(release),
        setReleaseVersion.when(release),
        tagRelease.when(primary && release),
        runTestWithCoverage,
        releaseStepCommand("mimaReportBinaryIssues"),
        releaseStepCommand("test:scalafmt::test").when(primary),
        releaseStepCommand("docs/makeSite").when(primary),
        releaseStepCommand("website/makeSite").when(primary),
        openSonatypeRepo.when(publishable && release),
        publishToSonatypeWithoutInstrumentation.when(publishable),
        releaseAndClose.when(publishable && release),
        releaseStepCommand("docs/ghpagesPushSite").when(publishable && primary),
        releaseStepCommand("website/ghpagesPushSite").when(publishable && primary && master),
        setNextVersion.when(publishable && primary && release),
        commitNextVersion.when(publishable && primary && release),
        pushChanges.when(publishable && primary && release),
        // We need a superfluous final step to ensure exit code
        // propagation from failed steps above.
        //
        // https://github.com/sbt/sbt-release/issues/95
        releaseStepCommand("show core/version")
      )
    }
  )

  val signingSettings = Seq(
    useGpg := false,
    usePgpKeyHex("42FAD8A85B13261D"),
    pgpPublicRing := baseDirectory.value / "project" / ".gnupg" / "pubring.gpg",
    pgpSecretRing := baseDirectory.value / "project" / ".gnupg" / "secring.gpg",
    pgpPassphrase := sys.env.get("PGP_PASS").map(_.toArray),
  )

  def extractApiVersion(version: String) = {
    val VersionExtractor = """(\d+)\.(\d+)\..*""".r
    version match {
      case VersionExtractor(major, minor) => (major.toInt, minor.toInt)
    }
  }

  def extractDocsPrefix(version: String) =
    extractApiVersion(version).productIterator.mkString("/v", ".", "")

  /**
    * @return the version we want to document, for example in tuts,
    * given the version being built.
    *
    * For snapshots after a stable release, return the previous stable
    * release.  For snapshots of 0.16.0 and 0.17.0, return the latest
    * milestone.  Otherwise, just return the current version.  Favors
    * scalaz-7.2 "a" versions for 0.15.x and 0.16.x.
    */
  def docExampleVersion(currentVersion: String) = {
    val MilestoneVersionExtractor = """(0).(16|17).(0)a?-SNAPSHOT""".r
    val latestMilestone = "M1"
    val VersionExtractor = """(\d+)\.(\d+)\.(\d+).*""".r
    currentVersion match {
      case MilestoneVersionExtractor(major, minor, patch) if minor.toInt == 16 =>
        s"${major.toInt}.${minor.toInt}.${patch.toInt}a-$latestMilestone" // scalaz-7.2 for 0.16.x
      case MilestoneVersionExtractor(major, minor, patch) =>
        s"${major.toInt}.${minor.toInt}.${patch.toInt}-$latestMilestone"
      case VersionExtractor(major, minor, patch) if minor.toInt == 15 =>
        s"${major.toInt}.${minor.toInt}.${patch.toInt - 1}a"              // scalaz-7.2 for 0.15.x
      case VersionExtractor(major, minor, patch) if patch.toInt > 0 =>
        s"${major.toInt}.${minor.toInt}.${patch.toInt - 1}"
      case _ =>
        currentVersion
    }
  }

  def latestPerMinorVersion(file: File): Map[(Int, Int), Version] =
    JGit(file).tags.collect {
      case ref if ref.getName.startsWith("refs/tags/v") =>
        Version(ref.getName.substring("refs/tags/v".size))
    }.foldLeft(Map.empty[(Int, Int), Version]) {
      case (m, Some(v)) =>
        def toMinor(v: Version) = (v.major, v.subversions.headOption.getOrElse(0))
        def patch(v: Version) = v.subversions.drop(1).headOption.getOrElse(0)
        // M before RC before final
        def milestone(v: Version) = v.qualifier match {
          case Some(q) if q.startsWith("-M") => (0, q.substring(2).toInt)
          case Some(q) if q.startsWith("-RC") => (1, q.substring(3).toInt)
          case None => (2, 0)
        }
        val versionOrdering: Ordering[Version] =
          Ordering[(Int, (Int, Int))].on(v => (patch(v), milestone(v)))
        val key = toMinor(v)
        val max = m.get(key).fold(v) { v0 => versionOrdering.max(v, v0) }
        m.updated(key, max)
      case (m, None) => m
    }

<<<<<<< HEAD
  def addAlpnPath(attList: Keys.Classpath): Seq[String] = {
    for {
      file <- attList.map(_.data)
      path = file.getAbsolutePath if path.contains("jetty") && path.contains("alpn-boot")
    } yield {
      println(s"Adding Alpn classes to boot classpath: $path")
      "-Xbootclasspath/p:" + path
    }
  }


=======
  def playJsonVersion(scalaBinaryVersion: String) = scalaBinaryVersion match {
    case "2.11" => "2.5.15"
    case "2.12" => "2.6.9"
  }

>>>>>>> f6f8a9c2
  lazy val alpnBoot                         = "org.mortbay.jetty.alpn" %  "alpn-boot"                 % "8.1.12.v20180117"
  lazy val argonaut                         = "io.argonaut"            %% "argonaut"                  % "6.2.2"
  lazy val asyncHttpClient                  = "org.asynchttpclient"    %  "async-http-client"         % "2.5.2"
  lazy val blaze                            = "org.http4s"             %% "blaze-http"                % "0.14.0-M3"
  lazy val boopickle                        = "io.suzaku"              %% "boopickle"                 % "1.3.0"
  lazy val cats                             = "org.typelevel"          %% "cats-core"                 % "1.2.0"
  lazy val catsEffect                       = "org.typelevel"          %% "cats-effect"               % "1.0.0-RC2"
  lazy val catsEffectLaws                   = "org.typelevel"          %% "cats-effect-laws"          % catsEffect.revision
  lazy val catsKernelLaws                   = "org.typelevel"          %% "cats-kernel-laws"          % cats.revision
  lazy val catsLaws                         = "org.typelevel"          %% "cats-laws"                 % cats.revision
  lazy val circeGeneric                     = "io.circe"               %% "circe-generic"             % circeJawn.revision
  lazy val circeJawn                        = "io.circe"               %% "circe-jawn"                % "0.10.0-M1"
  lazy val circeLiteral                     = "io.circe"               %% "circe-literal"             % circeJawn.revision
  lazy val circeParser                      = "io.circe"               %% "circe-parser"              % circeJawn.revision
  lazy val circeTesting                     = "io.circe"               %% "circe-testing"             % circeJawn.revision
  lazy val cryptobits                       = "org.reactormonk"        %% "cryptobits"                % "1.2"
  lazy val discipline                       = "org.typelevel"          %% "discipline"                % "0.9.0"
  lazy val fs2Io                            = "co.fs2"                 %% "fs2-io"                    % "1.0.0-M1"
  lazy val fs2ReactiveStreams               = "com.github.zainab-ali"  %% "fs2-reactive-streams"      % "0.6.0"
  lazy val gatlingTest                      = "io.gatling"             %  "gatling-test-framework"    % "2.3.1"
  lazy val gatlingHighCharts                = "io.gatling.highcharts"  %  "gatling-charts-highcharts" % gatlingTest.revision
  lazy val http4sWebsocket                  = "org.http4s"             %% "http4s-websocket"          % "0.2.1"
  lazy val javaxServletApi                  = "javax.servlet"          %  "javax.servlet-api"         % "3.1.0"
<<<<<<< HEAD
  lazy val jawnJson4s                       = "org.spire-math"         %% "jawn-json4s"               % "0.12.2"
  lazy val jawnFs2                          = "org.http4s"             %% "jawn-fs2"                  % "0.13.0-M1"
=======
  lazy val jawnJson4s                       = "org.spire-math"         %% "jawn-json4s"               % "0.11.1"
  lazy val jawnFs2                          = "org.http4s"             %% "jawn-fs2"                  % "0.12.2"
  lazy val jawnPlay                         = "org.spire-math"         %% "jawn-play"                 % "0.11.1"
>>>>>>> f6f8a9c2
  lazy val jettyRunner                      = "org.eclipse.jetty"      %  "jetty-runner"              % jettyServer.revision
  lazy val jettyServer                      = "org.eclipse.jetty"      %  "jetty-server"              % "9.4.11.v20180605"
  lazy val jettyServlet                     = "org.eclipse.jetty"      %  "jetty-servlet"             % jettyServer.revision
  lazy val json4sCore                       = "org.json4s"             %% "json4s-core"               % "3.6.0"
  lazy val json4sJackson                    = "org.json4s"             %% "json4s-jackson"            % json4sCore.revision
  lazy val json4sNative                     = "org.json4s"             %% "json4s-native"             % json4sCore.revision
  lazy val jspApi                           = "javax.servlet.jsp"      %  "javax.servlet.jsp-api"     % "2.3.3" // YourKit hack
  lazy val log4s                            = "org.log4s"              %% "log4s"                     % "1.6.1"
  lazy val logbackClassic                   = "ch.qos.logback"         %  "logback-classic"           % "1.2.3"
  lazy val metricsCore                      = "io.dropwizard.metrics"  %  "metrics-core"              % "4.0.3"
  lazy val metricsJson                      = "io.dropwizard.metrics"  %  "metrics-json"              % metricsCore.revision
  lazy val mockito                          = "org.mockito"            %  "mockito-core"              % "2.21.0"
  lazy val okhttp                           = "com.squareup.okhttp3"   %  "okhttp"                    % "3.11.0"
  def playJson(sbv: String)                 = "com.typesafe.play"      %% "play-json"                 % playJsonVersion(sbv)
  lazy val prometheusClient                 = "io.prometheus"          %  "simpleclient_common"       % "0.5.0"
  lazy val prometheusHotspot                = "io.prometheus"          %  "simpleclient_hotspot"      % prometheusClient.revision
  lazy val parboiled                        = "org.http4s"             %% "parboiled"                 % "1.0.0"
  lazy val quasiquotes                      = "org.scalamacros"        %% "quasiquotes"               % "2.1.0"
  lazy val scalacheck                       = "org.scalacheck"         %% "scalacheck"                % "1.13.5"
  def scalaCompiler(so: String, sv: String) = so                       %  "scala-compiler"            % sv
  def scalaReflect(so: String, sv: String)  = so                       %  "scala-reflect"             % sv
  lazy val scalaXml                         = "org.scala-lang.modules" %% "scala-xml"                 % "1.1.0"
  lazy val specs2Core                       = "org.specs2"             %% "specs2-core"               % "4.1.0"
  lazy val specs2MatcherExtra               = "org.specs2"             %% "specs2-matcher-extra"      % specs2Core.revision
  lazy val specs2Scalacheck                 = "org.specs2"             %% "specs2-scalacheck"         % specs2Core.revision
  lazy val treeHugger                       = "com.eed3si9n"           %% "treehugger"                % "0.4.3"
  lazy val tomcatCatalina                   = "org.apache.tomcat"      %  "tomcat-catalina"           % "9.0.10"
  lazy val tomcatCoyote                     = "org.apache.tomcat"      %  "tomcat-coyote"             % tomcatCatalina.revision
  lazy val twirlApi                         = "com.typesafe.play"      %% "twirl-api"                 % "1.3.15"
}<|MERGE_RESOLUTION|>--- conflicted
+++ resolved
@@ -266,7 +266,6 @@
       case (m, None) => m
     }
 
-<<<<<<< HEAD
   def addAlpnPath(attList: Keys.Classpath): Seq[String] = {
     for {
       file <- attList.map(_.data)
@@ -277,14 +276,6 @@
     }
   }
 
-
-=======
-  def playJsonVersion(scalaBinaryVersion: String) = scalaBinaryVersion match {
-    case "2.11" => "2.5.15"
-    case "2.12" => "2.6.9"
-  }
-
->>>>>>> f6f8a9c2
   lazy val alpnBoot                         = "org.mortbay.jetty.alpn" %  "alpn-boot"                 % "8.1.12.v20180117"
   lazy val argonaut                         = "io.argonaut"            %% "argonaut"                  % "6.2.2"
   lazy val asyncHttpClient                  = "org.asynchttpclient"    %  "async-http-client"         % "2.5.2"
@@ -308,14 +299,9 @@
   lazy val gatlingHighCharts                = "io.gatling.highcharts"  %  "gatling-charts-highcharts" % gatlingTest.revision
   lazy val http4sWebsocket                  = "org.http4s"             %% "http4s-websocket"          % "0.2.1"
   lazy val javaxServletApi                  = "javax.servlet"          %  "javax.servlet-api"         % "3.1.0"
-<<<<<<< HEAD
   lazy val jawnJson4s                       = "org.spire-math"         %% "jawn-json4s"               % "0.12.2"
   lazy val jawnFs2                          = "org.http4s"             %% "jawn-fs2"                  % "0.13.0-M1"
-=======
-  lazy val jawnJson4s                       = "org.spire-math"         %% "jawn-json4s"               % "0.11.1"
-  lazy val jawnFs2                          = "org.http4s"             %% "jawn-fs2"                  % "0.12.2"
-  lazy val jawnPlay                         = "org.spire-math"         %% "jawn-play"                 % "0.11.1"
->>>>>>> f6f8a9c2
+  lazy val jawnPlay                         = "org.spire-math"         %% "jawn-play"                 % "0.12.2"
   lazy val jettyRunner                      = "org.eclipse.jetty"      %  "jetty-runner"              % jettyServer.revision
   lazy val jettyServer                      = "org.eclipse.jetty"      %  "jetty-server"              % "9.4.11.v20180605"
   lazy val jettyServlet                     = "org.eclipse.jetty"      %  "jetty-servlet"             % jettyServer.revision
@@ -329,7 +315,7 @@
   lazy val metricsJson                      = "io.dropwizard.metrics"  %  "metrics-json"              % metricsCore.revision
   lazy val mockito                          = "org.mockito"            %  "mockito-core"              % "2.21.0"
   lazy val okhttp                           = "com.squareup.okhttp3"   %  "okhttp"                    % "3.11.0"
-  def playJson(sbv: String)                 = "com.typesafe.play"      %% "play-json"                 % playJsonVersion(sbv)
+  lazy val playJson                         = "com.typesafe.play"      %% "play-json"                 % "2.6.9"
   lazy val prometheusClient                 = "io.prometheus"          %  "simpleclient_common"       % "0.5.0"
   lazy val prometheusHotspot                = "io.prometheus"          %  "simpleclient_hotspot"      % prometheusClient.revision
   lazy val parboiled                        = "org.http4s"             %% "parboiled"                 % "1.0.0"
