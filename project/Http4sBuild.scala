import sbt._
import Keys._

import scala.util.Properties.envOrNone

object Http4sBuild extends Build {
  // keys
  val apiVersion = TaskKey[(Int, Int)]("api-version", "Defines the API compatibility version for the project.")
  val jvmTarget = TaskKey[String]("jvm-target-version", "Defines the target JVM version for object files.")

  def extractApiVersion(version: String) = {
    val VersionExtractor = """(\d+)\.(\d+)\..*""".r
    version match {
      case VersionExtractor(major, minor) => (major.toInt, minor.toInt)
    }
  }

  lazy val sonatypeEnvCredentials = (for {
    user <- envOrNone("SONATYPE_USER")
    pass <- envOrNone("SONATYPE_PASS")
  } yield Credentials("Sonatype Nexus Repository Manager", "oss.sonatype.org", user, pass)).toSeq

  def nexusRepoFor(version: String): Resolver = {
    val nexus = "https://oss.sonatype.org/"
    if (isSnapshot(version))
      "snapshots" at s"$nexus/content/repositories/snapshots"
    else
      "releases" at s"$nexus/service/local/staging/deploy/maven2"
  }

  def isSnapshot(version: String): Boolean = version.endsWith("-SNAPSHOT")

  def compatibleVersion(version: String) = {
    val currentVersionWithoutSnapshot = version.replaceAll("-SNAPSHOT$", "")
    val (targetMajor, targetMinor) = extractApiVersion(version)
    val targetVersion = (targetMajor, targetMinor) match {
      case (0, 8) => "0.8.1" // 0.8.0 was a bad release
      case _ => s"${targetMajor}.${targetMinor}.0"
    }
    if (targetVersion != currentVersionWithoutSnapshot)
      Some(targetVersion)
    else
      None
  }

<<<<<<< HEAD
  lazy val argonautSupport     = "org.spire-math"           %% "argonaut-support"        % jawnParser.revision
  lazy val alpnBoot            = "org.mortbay.jetty.alpn"    % "alpn-boot"               %  "8.1.3.v20150130"
=======
  val apiVersion = TaskKey[(Int, Int)]("api-version", "Defines the API compatibility version for the project.")

  lazy val alpn_boot           = "org.mortbay.jetty.alpn"    % "alpn-boot"               %  "8.0.0.v20140317" // must use Java8!
  lazy val base64              = "net.iharder"               % "base64"                  % "2.3.8"
>>>>>>> c4bd5580
  lazy val blaze               = "org.http4s"               %% "blaze-http"              % "0.8.2"
  lazy val gatlingTest         = "io.gatling"                % "gatling-test-framework"  % "2.1.6"
  lazy val gatlingHighCharts   = "io.gatling.highcharts"     % "gatling-charts-highcharts" % gatlingTest.revision
  lazy val http4sWebsocket     = "org.http4s"               %% "http4s-websocket"        % "0.1.1"
  lazy val javaxServletApi     = "javax.servlet"             % "javax.servlet-api"       % "3.1.0"
  lazy val jawnArgonaut        = "org.spire-math"           %% "jawn-argonaut"           % jawnParser.revision
  lazy val jawnJson4s          = "org.spire-math"           %% "jawn-json4s"             % jawnParser.revision
  lazy val jawnParser          = "org.spire-math"           %% "jawn-parser"             % "0.8.3"
  lazy val jawnStreamz         = "org.http4s"               %% "jawn-streamz"            % "0.5.2"
  lazy val jettyServer         = "org.eclipse.jetty"         % "jetty-server"            % "9.2.11.v20150529"
  lazy val jettyServlet        = "org.eclipse.jetty"         % "jetty-servlet"           % jettyServer.revision
  lazy val json4sCore          = "org.json4s"               %% "json4s-core"             % "3.2.11"
  lazy val json4sJackson       = "org.json4s"               %% "json4s-jackson"          % json4sCore.revision
  lazy val json4sNative        = "org.json4s"               %% "json4s-native"           % json4sCore.revision
  lazy val jspApi              = "javax.servlet.jsp"         % "javax.servlet.jsp-api"   % "2.3.1" // YourKit hack
  lazy val log4s               = "org.log4s"                %% "log4s"                   % "1.1.3"
  lazy val logbackClassic      = "ch.qos.logback"            % "logback-classic"         % "1.1.3"
  lazy val metricsCore         = "io.dropwizard.metrics"     % "metrics-core"            % "3.1.2"
  lazy val metricsJetty9       = "io.dropwizard.metrics"     % "metrics-jetty9"          % metricsCore.revision
  lazy val metricsServlet      = "io.dropwizard.metrics"     % "metrics-servlet"         % metricsCore.revision
  lazy val metricsServlets     = "io.dropwizard.metrics"     % "metrics-servlets"        % metricsCore.revision
  lazy val metricsJson         = "io.dropwizard.metrics"     % "metrics-json"            % metricsCore.revision
  lazy val parboiled           = "org.parboiled"            %% "parboiled"               % "2.1.0"
  def scalaReflect(sv: String) = "org.scala-lang"            % "scala-reflect"           % sv
  lazy val scalameter          = "com.storm-enroute"        %% "scalameter"              % "0.6"
  lazy val scalaXml            = "org.scala-lang.modules"   %% "scala-xml"               % "1.0.3"
  lazy val scalazCore          = "org.scalaz"               %% "scalaz-core"             % "7.1.3"
  lazy val scalazScalacheckBinding = "org.scalaz"           %% "scalaz-scalacheck-binding" % "7.1.3"
  lazy val scalaCheck          = "org.scalacheck"           %% "scalacheck"              % "1.12.4"
  lazy val scalazSpecs2        = "org.typelevel"            %% "scalaz-specs2"           % "0.4.0"
  lazy val scalazStream        = "org.scalaz.stream"        %% "scalaz-stream"           % "0.7.2a"
  lazy val scodecBits          = "org.scodec"               %% "scodec-bits"             % "1.0.6"
  lazy val tomcatCatalina      = "org.apache.tomcat"         % "tomcat-catalina"         % "8.0.21"
  lazy val tomcatCoyote        = "org.apache.tomcat"         % "tomcat-coyote"           % tomcatCatalina.revision
  lazy val twirlApi            = "com.typesafe.play"        %% "twirl-api"               % "1.0.4"
}<|MERGE_RESOLUTION|>--- conflicted
+++ resolved
@@ -43,15 +43,8 @@
       None
   }
 
-<<<<<<< HEAD
-  lazy val argonautSupport     = "org.spire-math"           %% "argonaut-support"        % jawnParser.revision
   lazy val alpnBoot            = "org.mortbay.jetty.alpn"    % "alpn-boot"               %  "8.1.3.v20150130"
-=======
-  val apiVersion = TaskKey[(Int, Int)]("api-version", "Defines the API compatibility version for the project.")
-
-  lazy val alpn_boot           = "org.mortbay.jetty.alpn"    % "alpn-boot"               %  "8.0.0.v20140317" // must use Java8!
   lazy val base64              = "net.iharder"               % "base64"                  % "2.3.8"
->>>>>>> c4bd5580
   lazy val blaze               = "org.http4s"               %% "blaze-http"              % "0.8.2"
   lazy val gatlingTest         = "io.gatling"                % "gatling-test-framework"  % "2.1.6"
   lazy val gatlingHighCharts   = "io.gatling.highcharts"     % "gatling-charts-highcharts" % gatlingTest.revision
