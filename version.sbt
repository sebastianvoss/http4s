<<<<<<< HEAD
version in ThisBuild := "0.17.4-SNAPSHOT"
=======
version in ThisBuild := "0.16.5-SNAPSHOT"
>>>>>>> 0aad907e
<|MERGE_RESOLUTION|>--- conflicted
+++ resolved
@@ -1,5 +1 @@
-<<<<<<< HEAD
 version in ThisBuild := "0.17.4-SNAPSHOT"
-=======
-version in ThisBuild := "0.16.5-SNAPSHOT"
->>>>>>> 0aad907e
