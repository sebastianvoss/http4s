--- conflicted
+++ resolved
@@ -14,13 +14,8 @@
   - LOGBACK_ROOT_LEVEL=OFF
   - SBT_VERSION=0.13.13
   matrix:
-<<<<<<< HEAD
-  - SCALAZ_VERSION=7.2.8
+  - SCALAZ_VERSION=7.2.9
   - SCALAZ_VERSION=7.1.11
-=======
-  - SCALAZ_VERSION=7.1.11
-  - SCALAZ_VERSION=7.2.9
->>>>>>> 42825949
 before_script:
 - mkdir -p $HOME/.sbt/launchers/$SBT_VERSION/
 - curl -L -o $HOME/.sbt/launchers/$SBT_VERSION/sbt-launch.jar http://dl.bintray.com/typesafe/ivy-releases/org.scala-sbt/sbt-launch/$SBT_VERSION/sbt-launch.jar
