--- conflicted
+++ resolved
@@ -1,11 +1,8 @@
 # v0.17.0-SNAPSHOT
 * `Timeout` middleware takes an implicit `Scheduler` and
   `ExecutionContext`
-<<<<<<< HEAD
 * Bring back `http4s-async-client`, based on `fs2-reactive-stream`
-=======
 * Restore support for WebSockets
->>>>>>> 6aa12ed9
 
 # v0.17.0-M1 (2017-04-08)
 * First release on cats and fs2
