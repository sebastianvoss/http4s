<<<<<<< HEAD
# v0.17.0-RC1 (2017-08-16)
* Port `ChunkAggregator` to fs2
* Add logging middleware
* Standardize on `ExecutionContext` over `Strategy` and `ExecutorService`
* Implement `Age` header
* Fix `Client#toHttpService` to not dispose until the body is consumed
* Add a buffered implementation of `EntityDecoder[Multipart]`
* In async-http-client, don't use `ReactiveStreamsBodyGenerator` unless there is
  a body to transmit. This fixes an `IllegalStateException: unexpected message
  type`
* Add `HSTS` middleware
* Add option to serve pre-gzipped resources
* Add RequestLogging and ResponseLogging middlewares
* `StaticFile` options return `OptionT[Task, ?]`
* Set `Content-Length` or `Transfer-Encoding: chunked` header when serving
  from a URL
* Explicitly close `URLConnection``s if we are not reading the contents
* Upgrade to:
    * async-http-client-2.0.34
    * fs2-0.9.7
    * metrics-core-3.2.4
    * scodec-bits-1.1.5

# v0.17.0-M3 (2017-05-27)
* Fix file corruption issue when serving static files from the classpath

# v0.17.0-M2 (2017-04-30)
* `Timeout` middleware takes an implicit `Scheduler` and
  `ExecutionContext`
* Bring back `http4s-async-client`, based on `fs2-reactive-stream`
* Restore support for WebSockets

# v0.17.0-M1 (2017-04-08)
* First release on cats and fs2
    * All scalaz types and typeclasses replaced by cats equivalengts
	* `scalaz.concurrent.Task` replaced by `fs2.Task`	
	* `scalaz.stream.Process` replaced by `fs2.Stream`
* Roughly at feature parity with v0.16.0-M1. Notable exceptions:
	* Multipart not yet supported
	* Web sockets not yet supported
	* Client retry middleware can't check idempotence of requests
	* Utilties in `org.http4s.util.io` not yet ported
=======
# v0.16.0-RC2
* Move http4s-blaze-core from `org.http4s.blaze` to
  `org.http4s.blazecore` to avoid a conflict with the non-http4s
  blaze-core module.
* Change `ServiceOps` to operate on a `Service[?, MaybeResponse]`.
  Give it an `orNotFound` that returns a `Service`.  The
  `orNotFound(a: A)` overload is left for compatibility with Scala
  2.10.
* Upgraded dependencies:
    * twirl-1.3.4
>>>>>>> b5ad532c

# v0.16.0-RC1 (2017-08-16)
* Remove laziness from `ArbitraryInstances`
* Support an arbitrary predicate for CORS allowed origins
* Support `Access-Control-Expose-Headers` header for CORS
* Fix thread safety issue in `EntityDecoder[XML]`
* Support IPV6 headers in `X-Forwarded-For`
* Add `status` and `successful` methods to client
* Overload `client.fetchAs` and `client.streaming` to accept a `Task[Request]`
* Replace `Instant` with `HttpDate` to avoid silent truncation and constrain
  to dates that are legally renderable in HTTP.
* Fix bug in hash code of `CaseInsensitiveString`
* Update `request.pathInfo` when changing `request.withUri`. To keep these
  values in sync, `request.copy` has been deprecated, but copy constructors
  based on `with` have been added.
* Remove `name` from `AttributeKey`.
* Add `withFragment` and `withoutFragment` to `Uri`
* Construct `Content-Length` with `fromLong` to ensure validity, and
  `unsafeFromLong` when you can assert that it's positive.
* Add missing instances to `QueryParamDecoder` and `QueryParamEncoder`.
* Add `response.cookies` method to get a list of cookies from `Set-Cookie`
  header.  `Set-Cookie` is no longer a `Header.Extractable`, as it does
  not adhere to the HTTP spec of being concatenable by commas without
  changing semantics.
* Make servlet `HttpSession` available as a request attribute in servlet
  backends
* Fix `Part.name` to return the name from the `Content-Disposition` header
  instead of the name _of_ the `Content-Disposition` header. Accordingly, it is
  no longer a `CaseInsensitiveString`
* `Request.toString` and `Response.toString` now redact sensitive headers. A
  method to redact arbitrary headers is added to `Headers`.
* `Retry-After` is now modeled as a `Either[HttpDate, Long]` to reflect either
  an http-date or delta-seconds value.
* Look for index.html in `StaticFile` when rendering a directory instead of
  returning `401 Unauthorized`.
* Limit dates to a minimum of January 1, 1900, per RFC.
* Add `serviceErrorHandler` to `ServerBuilder` to allow pluggable error handlers
  when a server backend receives a failed task or a thrown Exception when
  invoking a service. The default calls `toHttpResponse` on `MessageFailure` and
  closes the connection with a `500 InternalServerError` on other non-fatal
  errors.  Fatal errors are left to the server.
* `FollowRedirect` does not propagate sensitive headers when redirecting to a
  different authority.
* Add Content-Length header to empty response generators
* Upgraded dependencies:
    * async-http-client-2.0.34
    * http4s-websocket-0.2.0
    * jetty-9.4.6.v20170531
    * json4s-3.5.3
    * log4s-1.3.6
    * metrics-core-3.2.3
    * scala-2.12.3-bin-typelevel-4
    * scalaz-7.2.15
    * tomcat-8.5.20

# v0.16.0-M3 (2017-05-25)
* Fix `WebjarService` so it matches assets.
* `ServerApp` overrides `process` to leave a single abstract method
* Add gzip trailer in `GZip` middleware
* Upgraded dependencies:
    * circe-0.8.0
    * jetty-9.4.5.v20170502
    * scalaz-7.2.13
    * tomcat-8.5.15
* `ProcessApp` uses a `Process[Task, Nothing]` rather than a 
  `Process[Task, Unit]`
* `Credentials` is split into `Credentials.AuthParams` for key-value pairs and
  `Credentials.Token` for legacy token-based schemes.  `OAuthBearerToken` is
  subsumed by `Credentials.Token`.  `BasicCredentials` no longer extends
  `Credentials`, but is extractable from one.  This model permits the
  definition of other arbitrary credential schemes.
* Add `fromSeq` constructor to `UrlForm`
* Allow `WebjarService` to pass on methods other than `GET`.  It previously
  threw a `MatchError`.

# v0.16.0-M2 (2017-04-30)
* Upgraded dependencies:
    * argonaut-6.2
    * jetty-9.4.4.v20170414
    * tomcat-8.5.14
* Fix `ProcessApp` to terminate on process errors
* Set `secure` request attribute correctly in blaze server
* Exit with code `-1` when `ProcessApp` fails
* Make `ResourceService` respect `If-Modified-Since`
* Rename `ProcessApp.main` to `ProcessApp.process` to avoid overload confusio
* Avoid intermediate String allocation in Circe's `jsonEncoder`
* Adaptive EntityDecoder[Json] for circe: works directly from a ByteBuffer for
  small bodies, and incrementally through jawn for larger.
* Capture more context in detail message of parse errors

# v0.16.0-M1 (2017-04-08)
* Fix type of `AuthedService.empty`
* Eliminate `Fallthrough` typeclass.  An `HttpService` now returns
  `MaybeResponse`, which can be a `Response` or `Pass`.  There is a
  `Semigroup[MaybeResponse]` instance that allows `HttpService`s to be
  chained as a semigroup.  `service orElse anotherService` is
  deprecated in favor of `service |+| anotherService`.
* Support configuring blaze and Jetty servers with a custom
  `SSLContext`.
* Upgraded dependencies for various modules:
    * async-http-client-2.0.31
    * circe-0.7.1
	* jetty-9.4.3.v20170317
	* json4s-3.5.1
	* logback-1.2.1
	* log4s-1.3.4
	* metrics-3.2.0
	* scalacheck-1.13.5
	* tomcat-8.0.43
* Deprecate `EntityEncoder[ByteBuffer]` and
  `EntityEncoder[CharBuffer]`.
* Add `EntityDecoder[Unit]`.
* Move `ResponseClass`es into `Status`.
* Use `SSLContext.getDefault` by default in blaze-client.  Use
  `BlazeServerConfig.insecure` to ignore certificate validity.  But
  please don't.
* Move `CaseInsensitiveString` syntax to `org.http4s.syntax`.
* Bundle an internal version of parboiled2.  This decouples core from
  shapeless, allowing applications to use their preferred version of
  shapeless.
* Rename `endpointAuthentication` to `checkEndpointAuthentication`.
* Add a `WebjarService` for serving files out of web jars.
* Implement `Retry-After` header.
* Stop building with `delambdafy` on Scala 2.11.
* Eliminate finalizer on `BlazeConnection`.
* Respond OK to CORS pre-flight requests even if the wrapped service
  does not return a successful response.  This is to allow `CORS`
  pre-flight checks of authenticated services.
* Deprecate `ServerApp` in favor of `org.http4s.util.ProcessApp`.  A
  `ProcessApp` is easier to compose all the resources a server needs via
  `Process.bracket`.
* Implement a `Referer` header.

# v0.15.16 (2017-07-20)
* Backport rendering of details in `ParseFailure.getMessage`

# v0.15.15 (2017-07-20)
* Oops. Same as v0.15.14.

# v0.15.14 (2017-07-10)
* Close parens in `Request.toString`
* Use "message" instead of "request" in message body failure messages
* Add `problem+json` media type
* Tolerate `[` and `]` in queries parsing URIs. These characters are parsed, but
  percent-encoded.

# v0.15.13 (2017-05-25)
* Patch-level upgrades to dependencies:
    * async-http-client-2.0.32
    * blaze-0.12.6 (fixes infinite loop in some SSL handshakes)
    * jetty-9.3.19.v20170502
    * json4s-3.5.2
    * tomcat-8.0.44

# v0.15.12 (2017-05-11)
* Fix GZip middleware to render a correct stream

# v0.15.11 (2017-04-29)
* Upgrade to blaze-0.12.5 to pick up fix for `StackOverflowError` in
  SSL handshake

# v0.15.10 (2017-04-28)
* Patch-level upgrades to dependencies
    * argonaut-6.2
    * scalaz-7.2.12
* Allow preambles and epilogues in multipart bodies
* Limit multipart headers to 40 kilobytes to avoid unbounded buffering
  of long lines in a header
* Remove `' '` and `'?'` from alphabet for generated multipart
  boundaries, as these are not token characters and are known to cause
  trouble for some multipart implementations
* Fix multipart parsing for unlucky input chunk sizes

# v0.15.9 (2017-04-19)
* Terminate `ServerApp` even if the server fails to start
* Make `ResourceService` respect `If-Modified-Since`
* Patch-level upgrades to dependencies:
    * async-http-client-2.0.31
    * jetty-9.3.18.v20170406
    * json4s-3.5.1
	* log4s-1.3.4
    * metrics-core-3.1.4
    * scalacheck-1.13.5
    * scalaz-7.1.13 or scalaz-7.2.11
    * tomcat-8.0.43

# v0.15.8 (2017-04-06)
* Cache charset lookups to avoid synchronization.  Resolution of
  charsets is synchronized, with a cache size of two.  This avoids
  the synchronized call on the HTTP pool.
* Strip fragment from request target in blaze-client.  An HTTP request
  target should not include the fragment, and certain servers respond
  with a `400 Bad Request` in their presence.

# v0.15.7 (2017-03-09)
* Change default server and client executors to a minimum of four
  threads.
* Bring scofflaw async-http-client to justice for its brazen
  violations of Reactive Streams Rule 3.16, requesting of a null
  subscription.
* Destroy Tomcat instances after stopping, so they don't hold the port
* Deprecate `ArbitraryInstances.genCharsetRangeNoQuality`, which can
  cause deadlocks
* Patch-level upgrades to dependencies:
    * async-http-client-2.0.30
    * jetty-9.3.16.v20170120
    * logback-1.1.11
    * metrics-3.1.3
    * scala-xml-1.0.6
    * scalaz-7.2.9
    * tomcat-8.0.41
    * twirl-1.2.1

# v0.15.6 (2017-03-03)
* Log unhandled MessageFailures to `org.http4s.server.message-failures`

# v0.15.5 (2017-02-20)
* Allow services wrapped in CORS middleware to fall through
* Don't log message about invalid CORS headers when no `Origin` header present
* Soften log about invalid CORS headers from info to debug

# v0.15.4 (2017-02-12)
* Call `toHttpResponse` on tasks failed with `MessageFailure`s from
  `HttpService`, to get proper 4xx handling instead of an internal
  server error.

# v0.15.3 (2017-01-17)
* Dispose of redirect responses in `FollowRedirect`. Fixes client deadlock under heavy load
* Refrain from logging headers with potentially sensitive info in blaze-client
* Add `hashCode` and `equals` to `Headers`
* Make `challenge` in auth middlewares public to facilitate composing multiple auth mechanisms
* Fix blaze-client detection of stale connections

# v0.15.2 (2016-12-29)
* Add helpers to add cookies to requests

# v0.15.1 (2016-12-20)
* Fix GZip middleware to fallthrough non-matching responses
* Fix UnsupportedOperationException in Arbitrary[Uri]
* Upgrade to Scala 2.12.1 and Scalaz 7.2.8

# v0.15.0 (2016-11-30)
* Add support for Scala 2.12
* Added `Client.fromHttpService` to assist with testing.
* Make all case classes final where possible, sealed where not.
* Codec for Server Sent Events (SSE)
* Added JSONP middleware
* Improve Expires header to more easily build the header and support parsing of the header
* Replce lazy `Raw.parsed` field with a simple null check
* Added support for Zipkin headers
* Eliminate response attribute for detecting fallthrough response.
  The fallthrough response must be `Response.fallthrough`.
* Encode URI path segments created with `/`
* Introduce `AuthedRequest` and `AuthedService` types.
* Replace `CharSequenceEncoder` with `CharBufferEncoder`, assuming
  that `CharBuffer` and `String` are the only `CharSequence`s one
  would want to encode.
* Remove `EnittyEncoder[Char]` and `EntityEncoder[Byte]`.  Send an
  array, buffer, or String if you want this.
* Add `DefaultHead` middleware for `HEAD` implementation.
* Decouple `http4s-server` from Dropwizard Metrics.  Metrics code is
  in the new `http4s-metrics` module.
* Allow custom scheduler for timeout middleware.
* Add parametric empty `EntityEncoder` and `EntityEncoder[Unit]`.
* Replace unlawful `Order[CharsetRange]` with `Equal[CharsetRange]`.
* Auth middlewares renamed `BasicAuth` and `DigestAuth`.
* `BasicAuth` passes client password to store instead of requesting
  password from store.
* Remove realm as an argument to the basic and digest auth stores.
* Basic and digest auth stores return a parameterized type instead of
  just a String username.
* Upgrade to argonaut-6.2-RC2, circe-0.6.1, json4s-3.5.0

# v0.14.11 (2016-10-25)
* Fix expansion of `uri` and `q` macros by qualifying with `_root_`

# v0.14.10 (2016-10-12)
* Include timeout type and duration in blaze client timeouts

# v0.14.9 (2016-10-09)
* Don't use `"null"` as query string in servlet backends for requests without a query string

# v0.14.8 (2016-10-04)
* Allow param names in UriTemplate to have encoded, reserved parameters
* Upgrade to blaze-0.12.1, to fix OutOfMemoryError with direct buffers
* Upgrade to Scalaz 7.1.10/7.2.6
* Upgrade to Jetty 9.3.12
* Upgrade to Tomcat 8.0.37

# v0.14.7 (2016-09-25)
* Retry middleware now only retries requests with idempotent methods and pure bodies and appropriate status codes
* Fix bug where redirects followed when an effectful chunk (i.e., `Await`) follows pure ones.
* Don't uppercase two hex digits after "%25" when percent encoding.
* Tolerate invalid percent-encodings when decoding.
* Omit scoverage dependencies from POM

# v0.14.6 (2016-09-11)
* Don't treat `Kill`ed responses (i.e., HEAD requests) as abnormal
  termination in metrics

# v0.14.5 (2016-09-02)
* Fix blaze-client handling of HEAD requests

# v0.14.4 (2016-08-29)
* Don't render trailing "/" for URIs with empty paths
* Avoid calling tail of empty list in `/:` extractor

# v0.14.3 (2016-08-24)
* Follow 301 and 302 responses to POST with a GET request.
* Follow all redirect responses to HEAD with a HEAD request.
* Fix bug where redirect response is disposed prematurely even if not followed.
* Fix bug where payload headers are sent from original request when
  following a redirect with a GET or HEAD.
* Return a failed task instead of throwing when a client callback
  throws an exception. Fixes a resource leak.
* Always render `Date` header in GMT.
* Fully support the three date formats specified by RFC 7231.
* Always specify peer information in blaze-client SSL engines
* Patch upgrades to latest async-http-client, jetty, scalaz, and scalaz-stream

# v0.14.2 (2016-08-10)
* Override `getMessage` in `UnexpectedStatus`

# v0.14.1 (2016-06-15)
* Added the possibility to specify custom responses to MessageFailures
* Address issue with Retry middleware leaking connections
* Fixed the status code for a semantically invalid request to `422 UnprocessableEntity`
* Rename `json` to `jsonDecoder` to reduce possibility of implicit shadowing
* Introduce the `ServerApp` trait
* Deprectate `onShutdown` and `awaitShutdown` in `Server`
* Support for multipart messages
* The Path extractor for Long now supports negative numbers
* Upgrade to scalaz-stream-0.8.2(a) for compatibility with scodec-bits-1.1
* Downgrade to argonaut-6.1 (latest stable release) now that it cross builds for scalaz-7.2
* Upgrade parboiled2 for compatibility with shapeless-2.3.x

# ~~v0.14.0 (2016-06-15)~~
* Recalled. Use v0.14.1 instead.

# v0.13.3 (2016-06-15)
* Address issue with Retry middleware leaking connections.
* Pass the reason string when setting the `Status` for a successful `ParseResult`.

# v0.13.2 (2016-04-13)
* Fixes the CanBuildFrom for RequestCookieJar to avoid duplicates.
* Update version of jawn-parser which contains a fix for Json decoding.

# v0.13.1 (2016-04-07)
* Remove implicit resolution of `DefaultExecutor` in blaze-client.

# v0.13.0 (2016-03-29)
* Add support for scalaz-7.2.x (use version 0.13.0a).
* Add a client backed based on async-http-client.
* Encode keys when rendering a query string.
* New entity decoder based on json4s' extract.
* Content-Length now accepts a Long.
* Upgrade to circe-0.3, json4s-3.3, and other patch releases.
* Fix deadlocks in blaze resulting from default executor on single-CPU machines.
* Refactor `DecodeFailure` into a new `RequestFailure` hierarchy.
* New methods for manipulating `UrlForm`.
* All parsed headers get a `parse` method to construct them from their value.
* Improve error message for unsupported media type decoding error.
* Introduce `BlazeClientConfig` class to simplify client construction.
* Unify client executor service semantics between blaze-client and async-http-client.
* Update default response message for UnsupportedMediaType failures.
* Add a `lenient` flag to blazee configuration to accept illegal characters in headers.
* Remove q-value from `MediaRange` and `MediaType`, replaced by `MediaRangeAndQValue`.
* Add `address` to `Server` trait.
* Lazily construct request body in Servlet NIO to support HTTP 100.
* Common operations pushed down to `MessageOps`.
* Fix loop in blaze-client when no connection can be established.
* Privatize most of the blaze internal types.
* Enable configuration of blaze server parser lengths.
* Add trailer support in blaze client.
* Provide an optional external executor to blaze clients.
* Fix Argonaut string interpolation

# v0.12.6 (2016-12-29)
* Backport rendering of details in `ParseFailure.getMessage`

# v0.12.5 (2016-12-29)
* ~~Backport rendering of details in `ParseFailure.getMessage`~~ Oops.

# v0.12.4 (2016-03-10)
* Fix bug on rejection of invalid URIs.
* Do not send `Transfer-Encoding` or `Content-Length` headers for 304 and others.
* Don't quote cookie values.

# v0.12.3 (2016-02-24)
* Upgrade to jawn-0.8.4 to fix decoding escaped characters in JSON.

# v0.12.2 (2016-02-22)
* ~~Upgrade to jawn-0.8.4 to fix decoding escaped characters in JSON.~~ Oops.

# v0.12.1 (2016-01-30)
* Encode keys as well as values when rendering a query.
* Don't encode '?' or '/' when encoding a query.

# v0.12.0 (2016-01-15)
* Refactor the client API for resource safety when not reading the entire body.
* Rewrite client connection pool to support  maximum concurrent connections instead of maximum idle connections.
* Optimize body collection for better connection keep-alive rate.
* Move `Service` and `HttpService`, because a `Client` can be viewed as a `Service`.
* Remove custom `DateTime` in favor of `java.time.Instant`.
* Support status 451 Unavailable For Legal Reasons.
* Various blaze-client optimizations.
* Don't let Blaze `IdentityWriter` write more than Content-Length bytes.
* Remove `identity` `Transfer-Encoding`, which was removed in HTTP RFC errata.
* In blaze, `requireClose` is now the return value of `writeEnd`.
* Remove body from `Request.toString` and `Response.toString`.
* Move blaze parser into its own class.
* Trigger a disconnect if an ignored body is too long.
* Configurable thread factories for happier profiling.
* Fix possible deadlock in default client execution context.

# v0.11.3 (2015-12-28)
* Blaze upgrade to fix parsing HTTP responses without a reason phrase.
* Don't write more than Content-Length bytes in blaze.
* Fix infinite loop in non-blocking Servlet I/O.
* Never write a response body on HEAD requests to blaze.
* Add missing `'&'` between multivalued k/v pairs in `UrlFormCodec.encode`

# v0.11.2 (2015-12-04)
* Fix stack safety issue in async servlet I/O.
* Reduce noise from timeout exceptions in `ClientTimeoutStage`.
* Address file descriptor leaks in blaze-client.
* Fix `FollowRedirect` middleware for 303 responses.
* Support keep-alives for client requests with bodies. 

# v0.11.1 (2015-11-29)
* Honor `connectorPoolSize` and `bufferSize` parameters in `BlazeBuilder`.
* Add convenient `ETag` header constructor.
* Wait for final chunk to be written before closing the async context in non-blocking servlet I/O.
* Upgrade to jawn-streamz-0.7.0 to use scalaz-stream-0.8 across the board.

# v0.11.0 (2015-11-20)
* Upgrade to scalaz-stream 0.8
* Add Circe JSON support module.
* Add ability to require content-type matching with EntityDecoders.
* Cleanup blaze-client internals.
* Handle empty static files.
* Add ability to disable endpoint authentication for the blaze client.
* Add charset encoding for Argonaut JSON EntityEncoder.

# v0.10.1 (2015-10-07)
* Processes render data in chunked encoding by default.
* Incorporate type name into error message of QueryParam.
* Comma separate Access-Control-Allow-Methods header values.
* Default FallThrough behavior inspects for the FallThrough.fallthroughKey.

# v0.10.0 (2015-09-03)
* Replace `PartialService` with the `Fallthrough` typeclass and `orElse` syntax.
* Rename `withHeaders` to `replaceAllHeaders`
* Set https endpoint identification algorithm when possible.
* Stack-safe `ProcessWriter` in blaze.
* Configureable number of connector threads and buffer size in blaze-server.

# v0.9.3 (2015-08-27)
* Trampoline recursive calls in blaze ProcessWriter.
* Handle server hangup and body termination correctly in blaze client.

# v0.9.2 (2015-08-26)
* Bump http4s-websockets to 1.0.3 to properly decode continuation opcode.
* Fix metrics incompatibility when using Jetty 9.3 backend.
* Preserve original headers when appending as opposed to quoting.

# v0.9.1 (2015-08-19)
* Fix bug in servlet nio handler.

# v0.9.0 (2015-08-15)
* Require Java8.
* `StaticFile` uses the filename extension exclusively to determine media-type.
* Add `/` method to `Uri`.
* Add `UrlFormLifter` middleware to aggregate url-form parameters with the query parameters.
* Add local address information to the `Request` type. 
* Add a Http method 'or' (`|`) extractor.
* Add `VirtualHost` middleware for serving multiple sites from one server.
* Add websocket configuration to the blaze server builder.
* Redefine default timeout status code to 500. 
* Redefine the `Service` arrow result from `Task[Option[_]]` to `Task[_]`.
* Don't extend `AllInstances` with `Http4s` omnibus import object.
* Use UTF-8 as the default encoding for text bodies.
* Numerous bug fixes by numerous contributors!

# v0.8.5 (2015-08-26)
* Preserve original headers when appending as opposed to quoting.
* Upgrade to jawn-0.8.3 to avoid transitive dependency on GPL2 jmh

# v0.8.4 (2015-07-13)
* Honor the buffer size parameter in gzip middleware.
* Handle service exceptions in servlet backends.
* Respect asyncTimeout in servlet backends.
* Fix prefix mounting bug in blaze-server.
* Do not apply CORS headers to unsuccessful OPTIONS requests.

# v0.8.3 (2015-07-02)
* Fix bug parsing IPv4 addresses found in URI construction.

# v0.8.2 (2015-06-22)
* Patch instrumented handler for Jetty to time async contexts correctly.
* Fix race condition with timeout registration and route execution in blaze client
* Replace `ConcurrentHashMap` with synchronized `HashMap` in `staticcontent` package.
* Fix static content from jars by avoiding `"//"` in path uris when serving static content.
* Quote MediaRange extensions.
* Upgrade to jawn-streamz-0.5.0 and blaze-0.8.2.
* Improve error handling in blaze-client.
* Respect the explicit default encoding passed to `decodeString`.

# v0.8.1 (2015-06-16)
* Authentication middleware integrated into the server package.
* Static content tools integrated into the server package.
* Rename HttpParser to HttpHeaderParser and allow registration and removal of header parsers.
* Make UrlForm EntityDecoder implicitly resolvable.
* Relax UrlForm parser strictness.
* Add 'follow redirect' support as a client middleware.
* Add server middleware for auto retrying uris of form '/foo/' as '/foo'.
* Numerous bug fixes.
* Numerous version bumps.

# ~~v0.8.0 (2015-06-16)~~
* Mistake.  Go straight to v0.8.1.

# v0.7.0 (2015-05-05)
* Add QueryParamMatcher to the dsl which returns a ValidationNel.
* Dsl can differentiate between '/foo/' and '/foo'.
* Added http2 support for blaze backend.
* Added a metrics middleware usable on all server backends.
* Websockets are now modeled by an scalaz.stream.Exchange.
* Add `User-Agent` and `Allow` header types and parsers.
* Allow providing a Host header to the blaze client.
* Upgrade to scalaz-stream-7.0a.
* Added a CORS middleware.
* Numerous bug fixes.
* Numerous version bumps.

# v0.6.5 (2015-03-29)
* Fix bug in Request URI on servlet backend with non-empty context or servlet paths.
* Allow provided Host header for Blaze requests.

# v0.6.4 (2015-03-15)
* Avoid loading javax.servlet.WriteListener when deploying to a servlet 3.0 container.

# ~~v0.6.3 (2015-03-15)~~
* Forgot to pull origin before releasing.  Use v0.6.4 instead.

# v0.6.2 (2015-02-27)
* Use the thread pool provided to the Jetty servlet builder.
* Avoid throwing exceptions when parsing headers.
* Make trailing slash insignificant in service prefixes on servlet containers.
* Fix mapping of servlet query and mount prefix.

# v0.6.1 (2015-02-04)
* Update to blaze-0.5.1
* Remove unneeded error message (90b2f76097215)
* GZip middleware will not throw an exception if the AcceptEncoding header is not gzip (ed1b2a0d68a8)

# v0.6.0 (2015-01-27)

## http4s-core
* Remove ResponseBuilder in favor of Response companion.
* Allow '';'' separators for query pairs.
* Make charset on Message an Option.
* Add a `flatMapR` method to EntityDecoder.
* Various enhancements to QueryParamEncoder and QueryParamDecoder.
* Make Query an IndexedSeq.
* Add parsers for Location and Proxy-Authenticate headers.
* Move EntityDecoder.apply to `Request.decode` and `Request.decodeWith`
* Move headers into `org.http4s.headers` package.
* Make UriTranslation respect scriptName/pathInfo split.
* New method to resolve relative Uris.
* Encode query and fragment of Uri.
* Codec and wrapper type for URL-form-encoded bodies.

## http4s-server
* Add SSL support to all server builders.

## http4s-blaze-server
* Add Date header to blaze-server responses.
* Close connection when error happens during body write in blaze-server.

## http4s-servlet
* Use asynchronous servlet I/O on Servlet 3.1 containers.
* ServletContext syntax for easy mounting in a WAR deployment.
* Support Dropwizard Metrics collection for servlet containers.

## http4s-jawn
* Empty strings are a JSON decoding error.

## http4s-argonaut
* Add codec instances for Argonaut's CodecJson.

## http4s-json4s
* Add codec instances for Json4s' Reader/Writer.

## http4s-twirl
* New module to support Twirl templates

## http4s-scala-xml
* Split scala-xml support into http4s-scala-xml module.
* Change inferred type of `scala.xml.Elem` to `application/xml`.

## http4s-client
* Support for signing oauth-1 requests in client.

## http4s-blaze-client
* Fix blaze-client when receiving HTTP1 response without Content-Length header.
* Change default blaze-client executor to variable size.
* Fix problem with blaze-client timeouts.

# v0.5.4 (2015-01-08)
* Upgrade to blaze 0.4.1 to fix header parsing issue in blaze http/1.x client and server.

# v0.5.3 (2015-01-05)
* Upgrade to argonaut-6.1-M5 to match jawn. [#157](https://github.com/http4s/http4s/issues/157)

# v0.5.2 (2015-01-02)
* Upgrade to jawn-0.7.2.  Old version of jawn was incompatible with argonaut. [#157]](https://github.com/http4s/http4s/issues/157)

# v0.5.1 (2014-12-23)
* Include context path in calculation of scriptName/pathInfo. [#140](https://github.com/http4s/http4s/issues/140)
* Fix bug in UriTemplate for query params with multiple keys.
* Fix StackOverflowError in query parser. [#147](https://github.com/http4s/http4s/issues/147)
* Allow ';' separators for query pairs.

# v0.5.0 (2014-12-11)
* Client syntax has evloved and now will include Accept headers when used with EntityDecoder
* Parse JSON with jawn-streamz.
* EntityDecoder now returns an EitherT to make decoding failure explicit.
* Renamed Writable to EntityEncoder
* New query param typeclasses for encoding and decoding query strings.
* Status equality now discards the reason phrase.
* Match AttributeKeys as singletons.
* Added async timeout listener to servlet backends.
* Start blaze server asynchronously.
* Support specifying timeout and executor in blaze-client.
* Use NIO for encoding files.

# v0.4.2 (2014-12-01)
* Fix whitespace parsing in Authorization header [#87](https://github.com/http4s/http4s/issues/87)

# v0.4.1 (2014-11-20)
* `Uri.query` and `Uri.fragment` are no longer decoded. [#75](https://github.com/http4s/http4s/issues/75)

# v0.4.0 (2014-11-18)

* Change HttpService form a `PartialFunction[Request,Task[Response]]` to `Service[Request, Response]`,
  a type that encapsulates a `Request => Task[Option[Response]]`
* Upgrade to scalaz-stream-0.6a
* Upgrade to blaze-0.3.0
* Drop scala-logging for log4s
* Refactor ServerBuilders into an immutable builder pattern.
* Add a way to control the thread pool used for execution of a Service
* Modernize the Renderable/Renderer framework
* Change Renderable append operator from ~ to <<
* Split out the websocket codec and types into a seperate package
* Added ReplyException, an experimental way to allow an Exception to encode
  a default Response on for EntityDecoder etc.
* Many bug fixes and slight enhancements

# v0.3.0 (2014-08-29)

* New client API with Blaze implementation
* Upgrade to scalaz-7.1.0 and scalaz-stream-0.5a
* JSON Writable support through Argonaut and json4s.
* Add EntityDecoders for parsing bodies.
* Moved request and response generators to http4s-dsl to be more flexible to 
  other frameworks'' syntax needs.
* Phased out exception-throwing methods for the construction of various
  model objects in favor of disjunctions and macro-enforced literals.
* Refactored imports to match the structure followed by [scalaz](https://github.com/scalaz/scalaz).

# v0.2.0 (2014-07-15)

* Scala 2.11 support
* Spun off http4s-server module. http4s-core is neutral between server and
  the future client.
* New builder for running Blaze, Jetty, and Tomcat servers.
* Configurable timeouts in each server backend.
* Replace Chunk with scodec.bits.ByteVector.
* Many enhancements and bugfixes to URI type.
* Drop joda-time dependency for slimmer date-time class.
* Capitalized method names in http4s-dsl.

# v0.1.0 (2014-04-15)

* Initial public release.<|MERGE_RESOLUTION|>--- conflicted
+++ resolved
@@ -1,4 +1,7 @@
-<<<<<<< HEAD
+# v0.17.0-RC2
+* Remove `ServiceSyntax.orNotFound(a: A): Task[Response]` in favor of
+  `ServiceSyntax.orNotFound: Service[Request, Response]`
+
 # v0.17.0-RC1 (2017-08-16)
 * Port `ChunkAggregator` to fs2
 * Add logging middleware
@@ -41,7 +44,7 @@
 	* Web sockets not yet supported
 	* Client retry middleware can't check idempotence of requests
 	* Utilties in `org.http4s.util.io` not yet ported
-=======
+
 # v0.16.0-RC2
 * Move http4s-blaze-core from `org.http4s.blaze` to
   `org.http4s.blazecore` to avoid a conflict with the non-http4s
@@ -52,7 +55,6 @@
   2.10.
 * Upgraded dependencies:
     * twirl-1.3.4
->>>>>>> b5ad532c
 
 # v0.16.0-RC1 (2017-08-16)
 * Remove laziness from `ArbitraryInstances`
