--- conflicted
+++ resolved
@@ -1,4 +1,3 @@
-<<<<<<< HEAD
 # v0.14.0
 * Added the possibility to specify custom responses to MessageFailures
 * Address issue with Retry middleware leaking connections
@@ -10,11 +9,10 @@
 * The Path extractor for Long now supports negative numbers
 * Upgrade to scalaz-stream-0.8.2(a) for compatibility with scodec-bits-1.1
 * Downgrade to argonaut-6.1 (latest stable release) now that it cross builds for scalaz-7.2
-=======
+
 # v0.13.3 (2016-06-15)
 * Address issue with Retry middleware leaking connections.
 * Pass the reason string when setting the `Status` for a successful `ParseResult`.
->>>>>>> c2a26f39
 
 # v0.13.2 (2016-04-13)
 * Fixes the CanBuildFrom for RequestCookieJar to avoid duplicates.
