--- conflicted
+++ resolved
@@ -2,13 +2,8 @@
 package server
 package jetty
 
-<<<<<<< HEAD
 import cats.effect.IO
 
-class JettyServerSpec extends ServerAddressSpec {
-  val builder = JettyBuilder[IO]
-=======
 class JettyServerSpec extends ServerSpec {
-  def builder = JettyBuilder
->>>>>>> 49100c3b
+  def builder = JettyBuilder[IO]
 }