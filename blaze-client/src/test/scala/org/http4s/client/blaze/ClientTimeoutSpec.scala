--- conflicted
+++ resolved
@@ -10,11 +10,7 @@
 import org.http4s.blaze.pipeline.HeadStage
 import org.http4s.blaze.util.TickWheelExecutor
 import org.http4s.blazecore.{SeqTestHead, SlowTestHead}
-<<<<<<< HEAD
-=======
 import org.specs2.specification.core.Fragments
-import scodec.bits.ByteVector
->>>>>>> b5ad532c
 
 import scala.concurrent.TimeoutException
 import scala.concurrent.duration._
@@ -47,11 +43,7 @@
 
   "Http1ClientStage responses" should {
     "Timeout immediately with an idle timeout of 0 seconds" in {
-<<<<<<< HEAD
-      val c = mkClient(new SlowTestHead(List(mkBuffer(resp)), 0.seconds),
-=======
-      val c = mkClient(new SlowTestHead(List(mkBuffer(resp)), 0.seconds, scheduler), 
->>>>>>> b5ad532c
+      val c = mkClient(new SlowTestHead(List(mkBuffer(resp)), 0.seconds, scheduler),
                        mkConnection())(0.milli, Duration.Inf)
 
       c.fetchAs[String](FooRequest).unsafeRun() must throwA[TimeoutException]
@@ -140,13 +132,8 @@
 
     "Request timeout on slow response body" in {
       val tail = mkConnection()
-<<<<<<< HEAD
       val (f, b) = resp.splitAt(resp.length - 1)
-      val h = new SlowTestHead(Seq(f,b).map(mkBuffer), 1500.millis)
-=======
-      val (f,b) = resp.splitAt(resp.length - 1)
       val h = new SlowTestHead(Seq(f,b).map(mkBuffer), 1500.millis, scheduler)
->>>>>>> b5ad532c
       val c = mkClient(h, tail)(Duration.Inf, 1.second)
 
       val result = tail.runRequest(FooRequest).as[String]
@@ -156,13 +143,8 @@
 
     "Idle timeout on slow response body" in {
       val tail = mkConnection()
-<<<<<<< HEAD
       val (f, b) = resp.splitAt(resp.length - 1)
-      val h = new SlowTestHead(Seq(f,b).map(mkBuffer), 1500.millis)
-=======
-      val (f,b) = resp.splitAt(resp.length - 1)
       val h = new SlowTestHead(Seq(f,b).map(mkBuffer), 1500.millis, scheduler)
->>>>>>> b5ad532c
       val c = mkClient(h, tail)(1.second, Duration.Inf)
 
       val result = tail.runRequest(FooRequest).as[String]
