--- conflicted
+++ resolved
@@ -5,11 +5,7 @@
 import java.nio.ByteBuffer
 import java.nio.charset.StandardCharsets
 
-<<<<<<< HEAD
 import cats.effect._
-=======
-import fs2.Task._
->>>>>>> f0096e5b
 import fs2._
 import org.http4s.blaze.pipeline.HeadStage
 import org.http4s.blaze.{SeqTestHead, SlowTestHead}
@@ -27,11 +23,7 @@
   // The executor in here needs to be shut down manually because the `BlazeClient` class won't do it for us
   private val defaultConfig = BlazeClientConfig.defaultConfig
 
-<<<<<<< HEAD
-  private def mkConnection(): Http1Connection[IO] = new Http1Connection(FooRequestKey, defaultConfig, testPool, ec)
-=======
-  private def mkConnection() = new Http1Connection(FooRequestKey, defaultConfig)
->>>>>>> f0096e5b
+  private def mkConnection(): Http1Connection[IO] = new Http1Connection(FooRequestKey, defaultConfig)
 
   private def mkBuffer(s: String): ByteBuffer =
     ByteBuffer.wrap(s.getBytes(StandardCharsets.ISO_8859_1))
@@ -85,11 +77,7 @@
 
       val req = Request[IO](method = Method.POST, uri = www_foo_com, body = dataStream(4))
 
-<<<<<<< HEAD
-      val tail = new Http1Connection[IO](RequestKey.fromRequest(req), defaultConfig, testPool, ec)
-=======
-      val tail = new Http1Connection(RequestKey.fromRequest(req), defaultConfig)
->>>>>>> f0096e5b
+      val tail = new Http1Connection[IO](RequestKey.fromRequest(req), defaultConfig)
       val (f, b) = resp.splitAt(resp.length - 1)
       val h = new SeqTestHead(Seq(f,b).map(mkBuffer))
       val c = mkClient(h, tail)(Duration.Inf, 1.second)
@@ -108,11 +96,7 @@
 
       val req = Request(method = Method.POST, uri = www_foo_com, body = dataStream(4))
 
-<<<<<<< HEAD
-      val tail = new Http1Connection[IO](RequestKey.fromRequest(req), defaultConfig, testPool, ec)
-=======
-      val tail = new Http1Connection(RequestKey.fromRequest(req), defaultConfig)
->>>>>>> f0096e5b
+      val tail = new Http1Connection[IO](RequestKey.fromRequest(req), defaultConfig)
       val (f, b) = resp.splitAt(resp.length - 1)
       val h = new SeqTestHead(Seq(f,b).map(mkBuffer))
       val c = mkClient(h, tail)(1.second, Duration.Inf)
@@ -131,14 +115,9 @@
 
       val req = Request[IO](method = Method.POST, uri = www_foo_com, body = dataStream(4))
 
-<<<<<<< HEAD
-      val tail = new Http1Connection[IO](RequestKey.fromRequest(req), defaultConfig, testPool, ec)
-      val (f,b) = resp.splitAt(resp.length - 1)
-=======
-      val tail = new Http1Connection(RequestKey.fromRequest(req), defaultConfig)
+      val tail = new Http1Connection[IO](RequestKey.fromRequest(req), defaultConfig)
       val (f, b) = resp.splitAt(resp.length - 1)
->>>>>>> f0096e5b
-      val h = new SeqTestHead(Seq(f,b).map(mkBuffer))
+      val h = new SeqTestHead(Seq(f, b).map(mkBuffer))
       val c = mkClient(h, tail)(10.second, 30.seconds)
 
       c.fetchAs[String](req).unsafeRunSync() must_== "done"
