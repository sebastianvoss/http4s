package org.http4s.client.blaze

import scala.concurrent.duration._
<<<<<<< HEAD
import scalaz.concurrent.Task
=======
>>>>>>> d5df4c69

import org.http4s._

// TODO: this should have a more comprehensive test suite
class ExternalBlazeHttp1ClientSpec extends Http4sSpec {
  private val timeout = 30.seconds

  private val simpleClient = SimpleHttp1Client()

  "Blaze Simple Http1 Client" should {
    "Make simple https requests" in {
<<<<<<< HEAD
      val resp = simpleClient.expect[String](uri("https://github.com/")).runFor(timeout)
=======
      val resp = simpleClient.expect[String](uri("https://httpbin.org/get")).runFor(timeout)
>>>>>>> d5df4c69
      resp.length mustNotEqual 0
    }
  }

  step {
    simpleClient.shutdown.run
  }
<<<<<<< HEAD

  private val pooledClient = PooledHttp1Client()

  "RecyclingHttp1Client" should {
    def fetchBody = pooledClient.toService(_.as[String]).local { uri: Uri => Request(uri = uri) }

    "Make simple https requests" in {
      val resp = fetchBody.run(uri("https://github.com/")).runFor(timeout)
      resp.length mustNotEqual 0
    }

    "Repeat a simple https request" in {
      val f = (0 until 10).map(_ => Task.fork {
        val resp = fetchBody.run(uri("https://github.com/"))
        resp.map(_.length)
      })

      foreach(Task.gatherUnordered(f).runFor(timeout)) { length =>
        length mustNotEqual 0
      }
    }
  }

  step {
    pooledClient.shutdown.run
  }
=======
>>>>>>> d5df4c69
}<|MERGE_RESOLUTION|>--- conflicted
+++ resolved
@@ -1,10 +1,6 @@
 package org.http4s.client.blaze
 
 import scala.concurrent.duration._
-<<<<<<< HEAD
-import scalaz.concurrent.Task
-=======
->>>>>>> d5df4c69
 
 import org.http4s._
 
@@ -16,11 +12,7 @@
 
   "Blaze Simple Http1 Client" should {
     "Make simple https requests" in {
-<<<<<<< HEAD
-      val resp = simpleClient.expect[String](uri("https://github.com/")).runFor(timeout)
-=======
       val resp = simpleClient.expect[String](uri("https://httpbin.org/get")).runFor(timeout)
->>>>>>> d5df4c69
       resp.length mustNotEqual 0
     }
   }
@@ -28,33 +20,4 @@
   step {
     simpleClient.shutdown.run
   }
-<<<<<<< HEAD
-
-  private val pooledClient = PooledHttp1Client()
-
-  "RecyclingHttp1Client" should {
-    def fetchBody = pooledClient.toService(_.as[String]).local { uri: Uri => Request(uri = uri) }
-
-    "Make simple https requests" in {
-      val resp = fetchBody.run(uri("https://github.com/")).runFor(timeout)
-      resp.length mustNotEqual 0
-    }
-
-    "Repeat a simple https request" in {
-      val f = (0 until 10).map(_ => Task.fork {
-        val resp = fetchBody.run(uri("https://github.com/"))
-        resp.map(_.length)
-      })
-
-      foreach(Task.gatherUnordered(f).runFor(timeout)) { length =>
-        length mustNotEqual 0
-      }
-    }
-  }
-
-  step {
-    pooledClient.shutdown.run
-  }
-=======
->>>>>>> d5df4c69
 }