--- conflicted
+++ resolved
@@ -126,18 +126,7 @@
   def withoutAsynchronousChannelGroup: BlazeClientBuilder[F] =
     withAsynchronousChannelGroupOption(None)
 
-<<<<<<< HEAD
-  def resource(implicit F: ConcurrentEffect[F], clock: Clock[F]): Resource[F, Client[F]] =
-    connectionManager.map(
-      manager =>
-        BlazeClient.makeClient(
-          manager = manager,
-          responseHeaderTimeout = responseHeaderTimeout,
-          idleTimeout = idleTimeout,
-          requestTimeout = requestTimeout
-      ))
-=======
-  def allocate(implicit F: ConcurrentEffect[F]): F[(Client[F], F[Unit])] =
+  def allocate(implicit F: ConcurrentEffect[F], clock: Clock[F]): F[(Client[F], F[Unit])] =
     connectionManager.map {
       case (manager, shutdown) =>
         (
@@ -150,9 +139,8 @@
           shutdown)
     }
 
-  def resource(implicit F: ConcurrentEffect[F]): Resource[F, Client[F]] =
+  def resource(implicit F: ConcurrentEffect[F], clock: Clock[F]): Resource[F, Client[F]] =
     Resource(allocate)
->>>>>>> 8f5751d5
 
   def stream(implicit F: ConcurrentEffect[F], clock: Clock[F]): Stream[F, Client[F]] =
     Stream.resource(resource)
