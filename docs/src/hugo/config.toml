--- conflicted
+++ resolved
@@ -2,14 +2,6 @@
 languageCode = "en-us"
 title = "http4s"
 
-<<<<<<< HEAD
-[params]
-# TODO Render these as part of the build process
-apiVersion = "0.17"
-version = "0.17.0-M1"
-
-=======
->>>>>>> 6d01c722
 [[menu.tut]]
     name = "Scaladoc"
     weight = 10000
